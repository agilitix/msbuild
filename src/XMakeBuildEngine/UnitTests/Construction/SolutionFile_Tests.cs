--- conflicted
+++ resolved
@@ -1,44 +1,27 @@
-﻿// Copyright (c) Microsoft. All rights reserved.
+// Copyright (c) Microsoft. All rights reserved.
 // Licensed under the MIT license. See LICENSE file in the project root for full license information.
 
 using System;
 using System.Collections;
 using System.Collections.Generic;
 using System.IO;
-<<<<<<< HEAD
-
-=======
-using System.Text.RegularExpressions;
-using Microsoft.Build.Framework;
->>>>>>> 3f8a403e
+
 using Microsoft.Build.Construction;
 using Microsoft.Build.Shared;
 
-using NUnit.Framework;
+
 
 using InvalidProjectFileException = Microsoft.Build.Exceptions.InvalidProjectFileException;
-<<<<<<< HEAD
-using ResourceUtilities = Microsoft.Build.Shared.ResourceUtilities;
+using Xunit;
 
 namespace Microsoft.Build.UnitTests.Construction
 {
-    [TestFixture]
-=======
-using Xunit;
-
-namespace Microsoft.Build.UnitTests.Construction
-{
->>>>>>> 3f8a403e
     public class SolutionFile_Tests
     {
         /// <summary>
         /// Test just the most basic, plain vanilla first project line.
         /// </summary>
-<<<<<<< HEAD
-        [Test]
-=======
-        [Fact]
->>>>>>> 3f8a403e
+        [Fact]
         public void BasicParseFirstProjectLine()
         {
             SolutionFile p = new SolutionFile();
@@ -60,15 +43,6 @@
         /// Test that the first project line of a project with the C++ project guid and an 
         /// extension of vcproj is seen as invalid.
         /// </summary>
-<<<<<<< HEAD
-        [Test]
-        [ExpectedException(typeof(InvalidProjectFileException))]
-        public void ParseFirstProjectLine_VC()
-        {
-            SolutionFile p = new SolutionFile();
-            p.FullPath = NativeMethodsShared.IsWindows ? "c:\\foo.sln" : "/foo.sln";
-            ProjectInSolution proj = new ProjectInSolution(p);
-=======
         [Fact]
         public void ParseFirstProjectLine_VC()
         {
@@ -77,7 +51,6 @@
                 SolutionFile p = new SolutionFile();
                 p.FullPath = "c:\\foo.sln";
                 ProjectInSolution proj = new ProjectInSolution(p);
->>>>>>> 3f8a403e
 
                 p.ParseFirstProjectLine
                 (
@@ -94,11 +67,7 @@
         /// arbitrary extension is seen as valid -- we assume that all C++ projects except 
         /// .vcproj are MSBuild format. 
         /// </summary>
-<<<<<<< HEAD
-        [Test]
-=======
-        [Fact]
->>>>>>> 3f8a403e
+        [Fact]
         public void ParseFirstProjectLine_VC2()
         {
             SolutionFile p = new SolutionFile();
@@ -119,11 +88,7 @@
         /// <summary>
         /// A slightly more complicated test where there is some different whitespace.
         /// </summary>
-<<<<<<< HEAD
-        [Test]
-=======
-        [Fact]
->>>>>>> 3f8a403e
+        [Fact]
         public void ParseFirstProjectLineWithDifferentSpacing()
         {
             SolutionFile p = new SolutionFile();
@@ -145,11 +110,7 @@
         /// First project line with an empty project name.  This is somewhat malformed, but we should
         /// still behave reasonably instead of crashing.
         /// </summary>
-<<<<<<< HEAD
-        [Test]
-=======
-        [Fact]
->>>>>>> 3f8a403e
+        [Fact]
         public void ParseFirstProjectLine_InvalidProject()
         {
             SolutionFile p = new SolutionFile();
@@ -170,11 +131,7 @@
         /// <summary>
         /// Test ParseEtpProject function.
         /// </summary>
-<<<<<<< HEAD
-        [Test]
-=======
-        [Fact]
->>>>>>> 3f8a403e
+        [Fact]
         public void ParseEtpProject()
         {
             string proj1Path = Path.Combine(Path.GetTempPath(), "someproj.etp");
@@ -225,11 +182,7 @@
         /// <summary>
         /// Test CanBeMSBuildFile
         /// </summary>
-<<<<<<< HEAD
-        [Test]
-=======
-        [Fact]
->>>>>>> 3f8a403e
+        [Fact]
         public void CanBeMSBuildFile()
         {
             string proj1Path = Path.Combine(Path.GetTempPath(), "someproj.etp");
@@ -306,11 +259,7 @@
         /// <summary>
         /// Test ParseEtpProject function.
         /// </summary>
-<<<<<<< HEAD
-        [Test]
-=======
-        [Fact]
->>>>>>> 3f8a403e
+        [Fact]
         public void ParseNestedEtpProjectSingleLevel()
         {
             string proj1Path = Path.Combine(Path.GetTempPath(), "someproj.etp");
@@ -374,11 +323,7 @@
             }
         }
 
-<<<<<<< HEAD
-        [Test]
-=======
-        [Fact]
->>>>>>> 3f8a403e
+        [Fact]
         public void TestVSAndSolutionVersionParsing()
         {
             // Create the SolutionFile object
@@ -507,11 +452,7 @@
         /// <summary>
         /// Test ParseEtpProject function.
         /// </summary>
-<<<<<<< HEAD
-        [Test]
-=======
-        [Fact]
->>>>>>> 3f8a403e
+        [Fact]
         public void ParseNestedEtpProjectMultipleLevel()
         {
             string proj1Path = Path.Combine(Path.GetTempPath(), "someproj.etp");
@@ -582,18 +523,11 @@
                 SolutionFile solution = ParseSolutionHelper(solutionFileContents);
 
                 //Project should get added to the solution
-<<<<<<< HEAD
-                Assert.AreEqual(solution.ProjectsInOrder[0].RelativePath, @"someproj.etp");
-                Assert.AreEqual(solution.ProjectsInOrder[1].RelativePath, @"someproj2.etp");
-                Assert.AreEqual(solution.ProjectsInOrder[2].RelativePath, @"ETPProjUpgradeTest\someproj3.etp");
-                Assert.AreEqual(solution.ProjectsInOrder[3].RelativePath,
-                    Path.Combine("ETPProjUpgradeTest", "..", "SomeFolder", "ClassLibrary1.csproj"));
-=======
                 Assert.Equal(solution.ProjectsInOrder[0].RelativePath, @"someproj.etp");
                 Assert.Equal(solution.ProjectsInOrder[1].RelativePath, @"someproj2.etp");
                 Assert.Equal(solution.ProjectsInOrder[2].RelativePath, @"ETPProjUpgradeTest\someproj3.etp");
-                Assert.Equal(solution.ProjectsInOrder[3].RelativePath, @"ETPProjUpgradeTest\..\SomeFolder\ClassLibrary1.csproj");
->>>>>>> 3f8a403e
+                Assert.Equal(solution.ProjectsInOrder[3].RelativePath,
+                    Path.Combine("ETPProjUpgradeTest", "..", "SomeFolder", "ClassLibrary1.csproj"));
             }
             // Delete the files created during the test
             finally
@@ -608,11 +542,7 @@
         /// Ensure that a malformed .etp proj file listed in the .SLN file results in an
         /// InvalidProjectFileException.
         /// </summary>
-<<<<<<< HEAD
-        [Test]
-=======
-        [Fact]
->>>>>>> 3f8a403e
+        [Fact]
         public void MalformedEtpProjFile()
         {
             string proj1Path = Path.Combine(Path.GetTempPath(), "someproj.etp");
@@ -670,11 +600,7 @@
         /// Ensure that a missing .etp proj file listed in the .SLN file results in an
         /// InvalidProjectFileException.
         /// </summary>
-<<<<<<< HEAD
-        [Test]
-=======
-        [Fact]
->>>>>>> 3f8a403e
+        [Fact]
         public void MissingEtpProjFile()
         {
             string proj1Path = Path.Combine(Path.GetTempPath(), "someproj.etp");
@@ -699,11 +625,7 @@
         /// Test some characters that are valid in a file name but that also could be
         /// considered a delimiter by a parser. Does quoting work for special characters?
         /// </summary>
-<<<<<<< HEAD
-        [Test]
-=======
-        [Fact]
->>>>>>> 3f8a403e
+        [Fact]
         public void ParseFirstProjectLineWhereProjectNameHasSpecialCharacters()
         {
             SolutionFile p = new SolutionFile();
@@ -745,12 +667,7 @@
         /// Ensure that a bogus version stamp in the .SLN file results in an
         /// InvalidProjectFileException.
         /// </summary>
-<<<<<<< HEAD
-        [ExpectedException(typeof(InvalidProjectFileException))]
-        [Test]
-=======
-        [Fact]
->>>>>>> 3f8a403e
+        [Fact]
         public void BadVersionStamp()
         {
             Assert.Throws<InvalidProjectFileException>(() =>
@@ -768,12 +685,7 @@
         /// <summary>
         /// Expected version numbers less than 7 to cause an invalid project file exception.
         /// </summary>
-<<<<<<< HEAD
-        [ExpectedException(typeof(InvalidProjectFileException))]
-        [Test]
-=======
-        [Fact]
->>>>>>> 3f8a403e
+        [Fact]
         public void VersionTooLow()
         {
             Assert.Throws<InvalidProjectFileException>(() =>
@@ -792,11 +704,7 @@
         /// Ensure that an unsupported version greater than the current maximum (10) in the .SLN file results in a
         /// comment indicating we will try and continue
         /// </summary>
-<<<<<<< HEAD
-        [Test]
-=======
-        [Fact]
->>>>>>> 3f8a403e
+        [Fact]
         public void UnsupportedVersion()
         {
             string solutionFileContents =
@@ -810,11 +718,7 @@
             Assert.True(String.Equals((string)solution.SolutionParserComments[0], ResourceUtilities.FormatResourceString("UnrecognizedSolutionComment", "999"), StringComparison.OrdinalIgnoreCase));
         }
 
-<<<<<<< HEAD
-        [Test]
-=======
-        [Fact]
->>>>>>> 3f8a403e
+        [Fact]
         public void Version9()
         {
             string solutionFileContents =
@@ -828,11 +732,7 @@
             Assert.Equal(9, solution.Version);
         }
 
-<<<<<<< HEAD
-        [Test]
-=======
-        [Fact]
->>>>>>> 3f8a403e
+        [Fact]
         public void Version10()
         {
             string solutionFileContents =
@@ -850,11 +750,7 @@
         /// Test to parse a very basic .sln file to validate that description property in a solution file 
         /// is properly handled.
         /// </summary>
-<<<<<<< HEAD
-        [Test]
-=======
-        [Fact]
->>>>>>> 3f8a403e
+        [Fact]
         public void ParseSolutionFileWithDescriptionInformation()
         {
             string solutionFileContents =
@@ -893,11 +789,7 @@
         /// <summary>
         /// Tests the parsing of a very basic .SLN file with three independent projects.
         /// </summary>
-<<<<<<< HEAD
-        [Test]
-=======
-        [Fact]
->>>>>>> 3f8a403e
+        [Fact]
         public void BasicSolution()
         {
             string solutionFileContents =
@@ -968,11 +860,7 @@
         /// Exercises solution folders, and makes sure that samely named projects in different
         /// solution folders will get correctly uniquified.
         /// </summary>
-<<<<<<< HEAD
-        [Test]
-=======
-        [Fact]
->>>>>>> 3f8a403e
+        [Fact]
         public void SolutionFolders()
         {
             string solutionFileContents =
@@ -1058,11 +946,7 @@
         /// Parses solution configuration file that contains empty or whitespace lines
         /// to simulate a possible source control merge scenario.
         /// </summary>
-<<<<<<< HEAD
-        [Test]
-=======
-        [Fact]
->>>>>>> 3f8a403e
+        [Fact]
         public void ParseSolutionConfigurationWithEmptyLines()
         {
             string solutionFileContents =
@@ -1128,11 +1012,7 @@
         /// Tests situation where there's a nonexistent project listed in the solution folders.  We should 
         /// error with a useful message. 
         /// </summary>
-<<<<<<< HEAD
-        [Test]
-=======
-        [Fact]
->>>>>>> 3f8a403e
+        [Fact]
         public void MissingNestedProject()
         {
             string solutionFileContents =
@@ -1192,11 +1072,7 @@
         /// Verifies that we correctly identify solution folders and mercury non-buildable projects both as 
         /// "non-building"  
         /// </summary>
-<<<<<<< HEAD
-        [Test]
-=======
-        [Fact]
->>>>>>> 3f8a403e
+        [Fact]
         public void BuildableProjects()
         {
             string solutionFileContents =
@@ -1346,11 +1222,7 @@
         /// Verifies that hand-coded project-to-project dependencies listed in the .SLN file
         /// are correctly recognized by our solution parser.
         /// </summary>
-<<<<<<< HEAD
-        [Test]
-=======
-        [Fact]
->>>>>>> 3f8a403e
+        [Fact]
         public void SolutionDependencies()
         {
             string solutionFileContents =
@@ -1425,11 +1297,7 @@
         /// Tests to see that all the data/properties are correctly parsed out of a Venus
         /// project in a .SLN.
         /// </summary>
-<<<<<<< HEAD
-        [Test]
-=======
-        [Fact]
->>>>>>> 3f8a403e
+        [Fact]
         public void VenusProject()
         {
             string solutionFileContents =
@@ -1524,11 +1392,7 @@
         /// Tests to see that our solution parser correctly recognizes a Venus project that
         /// sits inside a solution folder.
         /// </summary>
-<<<<<<< HEAD
-        [Test]
-=======
-        [Fact]
->>>>>>> 3f8a403e
+        [Fact]
         public void VenusProjectInASolutionFolder()
         {
             string solutionFileContents =
@@ -1579,11 +1443,7 @@
         /// <summary>
         /// Make sure the solution configurations get parsed correctly for a simple mixed C#/VC solution
         /// </summary>
-<<<<<<< HEAD
-        [Test]
-=======
-        [Fact]
->>>>>>> 3f8a403e
+        [Fact]
         public void ParseSolutionConfigurations()
         {
             string solutionFileContents =
@@ -1658,11 +1518,7 @@
         /// <summary>
         /// Make sure the solution configurations get parsed correctly for a simple C# application
         /// </summary>
-<<<<<<< HEAD
-        [Test]
-=======
-        [Fact]
->>>>>>> 3f8a403e
+        [Fact]
         public void ParseSolutionConfigurationsNoMixedPlatform()
         {
             string solutionFileContents =
@@ -1723,12 +1579,7 @@
         /// Test some invalid cases for solution configuration parsing.
         /// There can be only one '=' character in a sln cfg entry, separating two identical names
         /// </summary>
-<<<<<<< HEAD
-        [ExpectedException(typeof(InvalidProjectFileException))]
-        [Test]
-=======
-        [Fact]
->>>>>>> 3f8a403e
+        [Fact]
         public void ParseInvalidSolutionConfigurations1()
         {
             Assert.Throws<InvalidProjectFileException>(() =>
@@ -1755,12 +1606,7 @@
         /// Test some invalid cases for solution configuration parsing
         /// There can be only one '=' character in a sln cfg entry, separating two identical names
         /// </summary>
-<<<<<<< HEAD
-        [ExpectedException(typeof(InvalidProjectFileException))]
-        [Test]
-=======
-        [Fact]
->>>>>>> 3f8a403e
+        [Fact]
         public void ParseInvalidSolutionConfigurations2()
         {
             Assert.Throws<InvalidProjectFileException>(() =>
@@ -1787,12 +1633,7 @@
         /// Test some invalid cases for solution configuration parsing
         /// Solution configurations must include the platform part
         /// </summary>
-<<<<<<< HEAD
-        [ExpectedException(typeof(InvalidProjectFileException))]
-        [Test]
-=======
-        [Fact]
->>>>>>> 3f8a403e
+        [Fact]
         public void ParseInvalidSolutionConfigurations3()
         {
             Assert.Throws<InvalidProjectFileException>(() =>
@@ -1819,11 +1660,7 @@
         /// Make sure the project configurations in solution configurations get parsed correctly 
         /// for a simple mixed C#/VC solution
         /// </summary>
-<<<<<<< HEAD
-        [Test]
-=======
-        [Fact]
->>>>>>> 3f8a403e
+        [Fact]
         public void ParseProjectConfigurationsInSolutionConfigurations1()
         {
             string solutionFileContents =
@@ -1921,11 +1758,7 @@
         /// Make sure the project configurations in solution configurations get parsed correctly 
         /// for a more tricky solution
         /// </summary>
-<<<<<<< HEAD
-        [Test]
-=======
-        [Fact]
->>>>>>> 3f8a403e
+        [Fact]
         public void ParseProjectConfigurationsInSolutionConfigurations2()
         {
             string solutionFileContents =
