﻿// Copyright (c) Microsoft. All rights reserved.
// Licensed under the MIT license. See LICENSE file in the project root for full license information.
//-----------------------------------------------------------------------
// </copyright>
// <summary>Tests for evaluation</summary>
//-----------------------------------------------------------------------

using System;
using System.Collections.Generic;
using System.IO;
using System.Linq;
using System.Net;
using System.Threading;
using System.Xml;

using Microsoft.Build.Collections;
using Microsoft.Build.Construction;
using Microsoft.Build.Evaluation;
using Microsoft.Build.Execution;
using Microsoft.Build.Framework;
using Microsoft.Build.Shared;

using NUnit.Framework;

using InvalidProjectFileException = Microsoft.Build.Exceptions.InvalidProjectFileException;
using ProjectHelpers = Microsoft.Build.UnitTests.BackEnd.ProjectHelpers;

namespace Microsoft.Build.UnitTests.Evaluation
{
    /// <summary>
    /// Tests mainly for project evaluation
    /// </summary>
    [TestFixture]
    public class Evaluator_Tests
    {
        /// <summary>
        /// Cleanup
        /// </summary>
        [SetUp]
        public void Setup()
        {
            ProjectCollection.GlobalProjectCollection.UnloadAllProjects();
            GC.Collect();
        }

        /// <summary>
        /// Cleanup
        /// </summary>
        [TearDown]
        public void TearDown()
        {
            ProjectCollection.GlobalProjectCollection.UnloadAllProjects();
            GC.Collect();
        }

        /// <summary>
        /// Verify Exist condition used in Import or ImportGroup elements will succeed when in-memory project is available inside projectCollection. 
        /// </summary>
        [Test]
        public void VerifyExistsInMemoryProjecs()
        {
            string fooPath = NativeMethodsShared.IsWindows ? "c:\temp\foo.import" : "/temp/foo.import";
            string barPath = NativeMethodsShared.IsWindows ? "c:\temp\bar.import" : "/temp/bar.import";
            string projXml = ObjectModelHelpers.CleanupFileContents(@"
                                <Project ToolsVersion=""msbuilddefaulttoolsversion"" xmlns='msbuildnamespace' >
                                    <Import Project=""" + fooPath + @""" Condition=""Exists('" + fooPath + @"')""/>
                                    <ImportGroup Condition=""Exists('" + barPath + @"')"">
                                          <Import Project=""" + barPath + @""" />
                                    </ImportGroup>
                                </Project>");

            string fooXml = ObjectModelHelpers.CleanupFileContents(@"
                              <Project ToolsVersion='msbuilddefaulttoolsversion' xmlns='msbuildnamespace'>
                                  <PropertyGroup>
                                     <foo>yes</foo>
                                  </PropertyGroup>
                                </Project>");
            string barXml = ObjectModelHelpers.CleanupFileContents(@"
                                <Project ToolsVersion='msbuilddefaulttoolsversion' xmlns='msbuildnamespace'>
                                  <PropertyGroup>
                                     <bar>yes</bar>
                                  </PropertyGroup>
                                </Project>");

            // no imports should be loaded
            Project project = new Project(XmlReader.Create(new StringReader(projXml)));
            project.ReevaluateIfNecessary();

            Assert.IsNull(project.GetProperty("foo"));
            Assert.IsNull(project.GetProperty("bar"));

            // add in-memory project c:\temp\foo.import
            Project fooImport = new Project(XmlReader.Create(new StringReader(fooXml)));
            fooImport.FullPath = fooPath;

            // force reevaluation
            project.MarkDirty();
            project.ReevaluateIfNecessary();

            // foo should be available now via fooImport
            Assert.IsNotNull(project.GetProperty("foo"));
            Assert.IsNull(project.GetProperty("bar"));

            // add in-memory project c:\temp\bar.import
            Project barImport = new Project(XmlReader.Create(new StringReader(barXml)));
            barImport.FullPath = barPath;

            // force reevaluation
            project.MarkDirty();
            project.ReevaluateIfNecessary();

            // both foo and bar should be available
            Assert.IsNotNull(project.GetProperty("foo"));
            Assert.IsNotNull(project.GetProperty("bar"));

            // remove the imports from PRE
            fooImport.FullPath = @"c:\temp\alteredfoo.import";
            barImport.FullPath = @"c:\temp\alteredbar.import";

            // force reevaluation
            project.MarkDirty();
            project.ReevaluateIfNecessary();

            // both foo and bar should be gone
            Assert.IsNull(project.GetProperty("foo"));
            Assert.IsNull(project.GetProperty("bar"));
        }

        /// <summary>
        /// Verify when the conditions are evaluated outside of a target that they are evaluated relative to the file they are physically contained in, 
        /// in the case of Imports, and ImportGroups, and PropertyGroups, but that property conditions are evaluated relative to the project file. 
        /// When conditions are evaluated inside of a target they are evaluated relative to the project file.
        /// 
        /// File Structure
        /// test.targets
        /// test.tx, file to check for existance
        /// subdir\test.proj
        /// </summary>
        [Test]
        public void VerifyConditionsInsideOutsideTargets()
        {
            string testtargets = @"
                                <Project ToolsVersion=`msbuilddefaulttoolsversion` xmlns=`msbuildnamespace`>
                                  <PropertyGroup>
                                      <PropertyOutsideTarget Condition=""Exists('test.txt')"">test.txt</PropertyOutsideTarget>
                                      <PropertyOutsideTarget Condition=""Exists('..\test.txt')"">..\test.txt</PropertyOutsideTarget>
                                  </PropertyGroup>
                                  <PropertyGroup Condition=""Exists('test.txt')"">
                                      <PropertyGroupOutsideTarget>test.txt</PropertyGroupOutsideTarget>
                                  </PropertyGroup>
                                  <PropertyGroup Condition=""Exists('..\test.txt')"">
                                      <PropertyGroupOutsideTarget>..\test.txt</PropertyGroupOutsideTarget>
                                  </PropertyGroup>
                                  <Target Name=""Test"">
                                      <PropertyGroup>
                                          <PropertyInsideTarget Condition=""Exists('test.txt')"">test.txt</PropertyInsideTarget>
                                          <PropertyInsideTarget Condition=""Exists('..\test.txt')"">..\test.txt</PropertyInsideTarget>
                                      </PropertyGroup>
                                      <PropertyGroup Condition=""Exists('test.txt')"">
                                          <PropertyGroupInsideTarget>test.txt</PropertyGroupInsideTarget>
                                      </PropertyGroup>
                                      <PropertyGroup Condition=""Exists('..\test.txt')"">
                                          <PropertyGroupInsideTarget>..\test.txt</PropertyGroupInsideTarget>
                                      </PropertyGroup>
                                      <Message Text=""PropertyOutsideTarget: $(PropertyOutsideTarget)"" />
                                      <Message Text=""PropertyGroupOutsideTarget: $(PropertyGroupOutsideTarget)"" />
                                      <Message Text=""PropertyInsideTarget: $(PropertyInsideTarget)"" />
                                      <Message Text=""PropertyGroupInsideTarget: $(PropertyGroupInsideTarget)"" />
                                   </Target>
                                      <Import Project=""projdir.targets"" Condition=""Exists('projdir.targets')"" />
                                      <Import Project=""targetdir.targets"" Condition=""Exists('targetdir.targets')"" />
                                      <ImportGroup Condition=""Exists('projdir2.targets')"">
                                          <Import Project=""projdir2.targets"" />
                                      </ImportGroup>
                                      <ImportGroup Condition=""Exists('targetdir2.targets')"">
                                          <Import Project=""targetdir2.targets"" />
                                      </ImportGroup>
                                   </Project>";

            string projDirTargets = @"
                                <Project ToolsVersion=`msbuilddefaulttoolsversion` xmlns=`msbuildnamespace`>
                                    <Target Name=""AfterTest"" AfterTargets=""Test"">
                                           <Message Text=""[ProjectDirectoryTargetsImport]"" Importance=""High""/>
                                    </Target>
                                </Project>";

            string projDirTargets2 = @"
                                <Project ToolsVersion=`msbuilddefaulttoolsversion` xmlns=`msbuildnamespace`>
                                    <Target Name=""AfterTest2"" AfterTargets=""Test"">
                                           <Message Text=""[ProjectDirectoryTargetsImportGroup]"" Importance=""High""/>
                                    </Target>
                                </Project>";

            string targetDirTargets = @"
                             <Project ToolsVersion=`msbuilddefaulttoolsversion` xmlns=`msbuildnamespace`>
                                    <Target Name=""AfterTest3"" AfterTargets=""Test"">
                                           <Message Text=""[TargetDirectoryTargetsImport]"" Importance=""High""/>
                                    </Target>
                                </Project>";

            string targetDirTargets2 = @"
                             <Project ToolsVersion=`msbuilddefaulttoolsversion` xmlns=`msbuildnamespace`>
                                    <Target Name=""AfterTest4"" AfterTargets=""Test"">
                                           <Message Text=""[TargetDirectoryTargetsImportGroup]"" Importance=""High""/>
                                    </Target>
                                </Project>";

            string subdirTestProj = @"
                                <Project ToolsVersion=`msbuilddefaulttoolsversion` xmlns=`msbuildnamespace`>
                                    <Import Project=""..\test.targets"" />
                                </Project>";

            string testTxt = @"Hello";

            string tempPath = Path.GetTempPath();
            string targetDirectory = Path.Combine(tempPath, "VerifyConditionsInsideOutsideTargets");
            string subDirectory = Path.Combine(targetDirectory, "subdir");

            string testTargetPath = Path.Combine(targetDirectory, "test.targets");
            string targetDirectoryTargetsPath = Path.Combine(targetDirectory, "targetdir.targets");
            string targetDirectoryTargetsPath2 = Path.Combine(targetDirectory, "targetdir2.targets");
            string subdirProjPath = Path.Combine(subDirectory, "test.proj");
            string projectDirectoryTargetsPath = Path.Combine(subDirectory, "projdir.targets");
            string projectDirectoryTargetsPath2 = Path.Combine(subDirectory, "projdir2.targets");
            string textTextPath = Path.Combine(targetDirectory, "test.txt");

            try
            {
                Directory.CreateDirectory(subDirectory);
                File.WriteAllText(testTargetPath, ObjectModelHelpers.CleanupFileContents(testtargets));
                File.WriteAllText(subdirProjPath, ObjectModelHelpers.CleanupFileContents(subdirTestProj));
                File.WriteAllText(textTextPath, testTxt);
                File.WriteAllText(targetDirectoryTargetsPath, ObjectModelHelpers.CleanupFileContents(targetDirTargets));
                File.WriteAllText(targetDirectoryTargetsPath2, ObjectModelHelpers.CleanupFileContents(targetDirTargets2));
                File.WriteAllText(projectDirectoryTargetsPath, ObjectModelHelpers.CleanupFileContents(projDirTargets));
                File.WriteAllText(projectDirectoryTargetsPath2, ObjectModelHelpers.CleanupFileContents(projDirTargets2));

                Project project = new Project(subdirProjPath);

                MockLogger logger = new MockLogger();
                bool result = project.Build(logger);
                Assert.IsTrue(result);
                logger.AssertLogContains("PropertyOutsideTarget: ..\\test.txt");
                logger.AssertLogContains("PropertyGroupOutsideTarget: test.txt");
                logger.AssertLogContains("PropertyInsideTarget: ..\\test.txt");
                logger.AssertLogContains("PropertyGroupInsideTarget: ..\\test.txt");
                logger.AssertLogContains("[TargetDirectoryTargetsImport]");
                logger.AssertLogDoesntContain("[ProjectDirectoryTargetsImport]");
                logger.AssertLogContains("[TargetDirectoryTargetsImportGroup]");
                logger.AssertLogDoesntContain("[ProjectDirectoryTargetsImportGroup]");
            }
            finally
            {
                FileUtilities.DeleteDirectoryNoThrow(targetDirectory, true);
            }
        }

        /// <summary>
        /// Verify when the conditions are evaluated outside of a target that they are evaluated relative to the file they are physically contained in, 
        /// in the case of Imports, and ImportGroups, and PropertyGroups, but that property conditions are evaluated relative to the project file. 
        /// When conditions are evaluated inside of a target they are evaluated relative to the project file.
        /// 
        /// File Structure
        /// test.targets
        /// test.tx, file to check for existance
        /// subdir\test.proj
        /// </summary>
        [Test]
        public void VerifyConditionsInsideOutsideTargets_ProjectInstance()
        {
            string testtargets = @"
                                <Project ToolsVersion=`msbuilddefaulttoolsversion` xmlns=`msbuildnamespace`>
                                  <PropertyGroup>
                                      <PropertyOutsideTarget Condition=""Exists('test.txt')"">test.txt</PropertyOutsideTarget>
                                      <PropertyOutsideTarget Condition=""Exists('..\test.txt')"">..\test.txt</PropertyOutsideTarget>
                                  </PropertyGroup>
                                  <PropertyGroup Condition=""Exists('test.txt')"">
                                      <PropertyGroupOutsideTarget>test.txt</PropertyGroupOutsideTarget>
                                  </PropertyGroup>
                                  <PropertyGroup Condition=""Exists('..\test.txt')"">
                                      <PropertyGroupOutsideTarget>..\test.txt</PropertyGroupOutsideTarget>
                                  </PropertyGroup>
                                  <Target Name=""Test"">
                                      <PropertyGroup>
                                          <PropertyInsideTarget Condition=""Exists('test.txt')"">test.txt</PropertyInsideTarget>
                                          <PropertyInsideTarget Condition=""Exists('..\test.txt')"">..\test.txt</PropertyInsideTarget>
                                      </PropertyGroup>
                                      <PropertyGroup Condition=""Exists('test.txt')"">
                                          <PropertyGroupInsideTarget>test.txt</PropertyGroupInsideTarget>
                                      </PropertyGroup>
                                      <PropertyGroup Condition=""Exists('..\test.txt')"">
                                          <PropertyGroupInsideTarget>..\test.txt</PropertyGroupInsideTarget>
                                      </PropertyGroup>
                                      <Message Text=""PropertyOutsideTarget: $(PropertyOutsideTarget)"" />
                                      <Message Text=""PropertyGroupOutsideTarget: $(PropertyGroupOutsideTarget)"" />
                                      <Message Text=""PropertyInsideTarget: $(PropertyInsideTarget)"" />
                                      <Message Text=""PropertyGroupInsideTarget: $(PropertyGroupInsideTarget)"" />
                                   </Target>
                                      <Import Project=""projdir.targets"" Condition=""Exists('projdir.targets')"" />
                                      <Import Project=""targetdir.targets"" Condition=""Exists('targetdir.targets')"" />
                                      <ImportGroup Condition=""Exists('projdir2.targets')"">
                                          <Import Project=""projdir2.targets"" />
                                      </ImportGroup>
                                      <ImportGroup Condition=""Exists('targetdir2.targets')"">
                                          <Import Project=""targetdir2.targets"" />
                                      </ImportGroup>
                                   </Project>";

            string projDirTargets = @"
                                <Project ToolsVersion=`msbuilddefaulttoolsversion` xmlns=`msbuildnamespace`>
                                    <Target Name=""AfterTest"" AfterTargets=""Test"">
                                           <Message Text=""[ProjectDirectoryTargetsImport]"" Importance=""High""/>
                                    </Target>
                                </Project>";

            string projDirTargets2 = @"
                                <Project ToolsVersion=`msbuilddefaulttoolsversion` xmlns=`msbuildnamespace`>
                                    <Target Name=""AfterTest2"" AfterTargets=""Test"">
                                           <Message Text=""[ProjectDirectoryTargetsImportGroup]"" Importance=""High""/>
                                    </Target>
                                </Project>";

            string targetDirTargets = @"
                             <Project ToolsVersion=`msbuilddefaulttoolsversion` xmlns=`msbuildnamespace`>
                                    <Target Name=""AfterTest3"" AfterTargets=""Test"">
                                           <Message Text=""[TargetDirectoryTargetsImport]"" Importance=""High""/>
                                    </Target>
                                </Project>";

            string targetDirTargets2 = @"
                             <Project ToolsVersion=`msbuilddefaulttoolsversion` xmlns=`msbuildnamespace`>
                                    <Target Name=""AfterTest4"" AfterTargets=""Test"">
                                           <Message Text=""[TargetDirectoryTargetsImportGroup]"" Importance=""High""/>
                                    </Target>
                                </Project>";

            string subdirTestProj = @"
                                <Project ToolsVersion=`msbuilddefaulttoolsversion` xmlns=`msbuildnamespace`>
                                    <Import Project=""..\test.targets"" />
                                </Project>";

            string testTxt = @"Hello";

            string tempPath = Path.GetTempPath();
            string targetDirectory = Path.Combine(tempPath, "VerifyConditionsInsideOutsideTargets");
            string subDirectory = Path.Combine(targetDirectory, "subdir");

            string testTargetPath = Path.Combine(targetDirectory, "test.targets");
            string targetDirectoryTargetsPath = Path.Combine(targetDirectory, "targetdir.targets");
            string targetDirectoryTargetsPath2 = Path.Combine(targetDirectory, "targetdir2.targets");
            string subdirProjPath = Path.Combine(subDirectory, "test.proj");
            string projectDirectoryTargetsPath = Path.Combine(subDirectory, "projdir.targets");
            string projectDirectoryTargetsPath2 = Path.Combine(subDirectory, "projdir2.targets");
            string textTextPath = Path.Combine(targetDirectory, "test.txt");

            try
            {
                Directory.CreateDirectory(subDirectory);
                File.WriteAllText(testTargetPath, ObjectModelHelpers.CleanupFileContents(testtargets));
                File.WriteAllText(subdirProjPath, ObjectModelHelpers.CleanupFileContents(subdirTestProj));
                File.WriteAllText(textTextPath, testTxt);
                File.WriteAllText(targetDirectoryTargetsPath, ObjectModelHelpers.CleanupFileContents(targetDirTargets));
                File.WriteAllText(targetDirectoryTargetsPath2, ObjectModelHelpers.CleanupFileContents(targetDirTargets2));
                File.WriteAllText(projectDirectoryTargetsPath, ObjectModelHelpers.CleanupFileContents(projDirTargets));
                File.WriteAllText(projectDirectoryTargetsPath2, ObjectModelHelpers.CleanupFileContents(projDirTargets2));

                ProjectInstance project = new ProjectInstance(subdirProjPath);

                MockLogger logger = new MockLogger();
                bool result = project.Build(new ILogger[] { logger });
                Assert.IsTrue(result);
                logger.AssertLogContains("PropertyOutsideTarget: ..\\test.txt");
                logger.AssertLogContains("PropertyGroupOutsideTarget: test.txt");
                logger.AssertLogContains("PropertyInsideTarget: ..\\test.txt");
                logger.AssertLogContains("PropertyGroupInsideTarget: ..\\test.txt");
                logger.AssertLogContains("[TargetDirectoryTargetsImport]");
                logger.AssertLogDoesntContain("[ProjectDirectoryTargetsImport]");
                logger.AssertLogContains("[TargetDirectoryTargetsImportGroup]");
                logger.AssertLogDoesntContain("[ProjectDirectoryTargetsImportGroup]");
            }
            finally
            {
                FileUtilities.DeleteDirectoryNoThrow(targetDirectory, true);
            }
        }

        /// <summary>
        /// When properties are consumed and set in imports make sure that we get the correct warnigns.
        /// </summary>
        [Test]
        public void VerifyUsedUnInitializedPropertyInImports()
        {
            string targetA = ObjectModelHelpers.CleanupFileContents(@"
                                <Project xmlns='msbuildnamespace'>
                                  <PropertyGroup>
                                     <Foo>$(bar)</Foo>
                                  </PropertyGroup>
                                </Project>
                            ");

            string targetB = ObjectModelHelpers.CleanupFileContents(@"
                                <Project xmlns='msbuildnamespace'>
                                  <PropertyGroup>
                                     <bar>Something</bar>
                                  </PropertyGroup>
                                </Project>
                               ");

            string projectContents = ObjectModelHelpers.CleanupFileContents(@"
                                <Project xmlns=""msbuildnamespace"">
                                    <Import Project=""targetA.targets"" />
                                    <Import Project=""targetB.targets"" />
                                    <Target Name=""Build""/>
                                </Project>");

            string tempPath = Path.GetTempPath();
            string targetDirectory = Path.Combine(tempPath, "VerifyUsedUnInitializedPropertyInImports");

            string targetAPath = Path.Combine(targetDirectory, "targetA.targets");
            string targetBPath = Path.Combine(targetDirectory, "targetB.targets");
            string projectPath = Path.Combine(targetDirectory, "test.proj");
            bool originalValue = BuildParameters.WarnOnUninitializedProperty;
            try
            {
                BuildParameters.WarnOnUninitializedProperty = true;
                Directory.CreateDirectory(targetDirectory);
                File.WriteAllText(targetAPath, targetA);
                File.WriteAllText(targetBPath, targetB);
                File.WriteAllText(projectPath, projectContents);

                MockLogger logger = new MockLogger();
                ProjectCollection pc = new ProjectCollection();
                pc.RegisterLogger(logger);
                Project project = pc.LoadProject(projectPath);

                bool result = project.Build();
                Assert.AreEqual(true, result);
                logger.AssertLogContains("MSB4211");
            }
            finally
            {
                BuildParameters.WarnOnUninitializedProperty = originalValue;
                Directory.Delete(targetDirectory, true);
            }
        }

        /// <summary>
        /// If a property is set to an empty value and then set to a non empty value we do not expect a warning. 
        /// </summary>
        [Test]
        public void EmptyPropertyIsThenSet()
        {
            string testtargets = ObjectModelHelpers.CleanupFileContents(@"
                                <Project xmlns='msbuildnamespace'>
                                  <PropertyGroup>
                                      <bar></bar>
                                      <baz>$(bar)</baz>
                                      <bar>Something</bar>
                                  </PropertyGroup>
                                  <Target Name=""Test""/>
                                </Project>");

            string tempPath = Path.GetTempPath();
            string targetDirectory = Path.Combine(tempPath, "EmptyPropertyIsThenSet");
            string testTargetPath = Path.Combine(targetDirectory, "test.proj");

            string originalValue = Environment.GetEnvironmentVariable("MSBUILDWARNONUNINITIALIZEDPROPERTY");
            try
            {
                Environment.SetEnvironmentVariable("MSBUILDWARNONUNINITIALIZEDPROPERTY", "true");
                Directory.CreateDirectory(targetDirectory);
                File.WriteAllText(testTargetPath, testtargets);

                MockLogger logger = new MockLogger();
                ProjectCollection pc = new ProjectCollection();
                pc.RegisterLogger(logger);
                Project project = pc.LoadProject(testTargetPath);

                bool result = project.Build();
                Assert.AreEqual(true, result);
                logger.AssertLogDoesntContain("MSB4211");
            }
            finally
            {
                Environment.SetEnvironmentVariable("MSBUILDWARNONUNINITIALIZEDPROPERTY", originalValue);
                Directory.Delete(targetDirectory, true);
            }
        }

        /// <summary>
        /// If a property is set to an empty value and the environment variable is not set then we do not expect an error
        /// </summary>
        [Test]
        public void EmptyPropertyIsThenSetEnvironmentVariableNotSet()
        {
            string testtargets = ObjectModelHelpers.CleanupFileContents(@"
                                <Project xmlns='msbuildnamespace'>
                                  <PropertyGroup>
                                      <baz>$(bar)</baz>
                                      <bar>Something</bar>
                                  </PropertyGroup>
                                  <Target Name=""Test""/>
                                </Project>");

            string tempPath = Path.GetTempPath();
            string targetDirectory = Path.Combine(tempPath, "EmptyPropertyIsThenSet");
            string testTargetPath = Path.Combine(targetDirectory, "test.proj");

            string originalValue = Environment.GetEnvironmentVariable("MSBUILDWARNONUNINITIALIZEDPROPERTY");
            try
            {
                Environment.SetEnvironmentVariable("MSBUILDWARNONUNINITIALIZEDPROPERTY", null);
                Directory.CreateDirectory(targetDirectory);
                File.WriteAllText(testTargetPath, testtargets);

                MockLogger logger = new MockLogger();
                ProjectCollection pc = new ProjectCollection();
                pc.RegisterLogger(logger);
                Project project = pc.LoadProject(testTargetPath);

                bool result = project.Build();
                Assert.AreEqual(true, result);
                logger.AssertLogDoesntContain("MSB4211");
            }
            finally
            {
                Environment.SetEnvironmentVariable("MSBUILDWARNONUNINITIALIZEDPROPERTY", originalValue);
                Directory.Delete(targetDirectory, true);
            }
        }

        /// <summary>
        /// If a property has not been set yet and we consume the property we are setting in order to set it, do not warn 
        /// </summary>
        [Test]
        public void SetPropertyToItself()
        {
            string testtargets = ObjectModelHelpers.CleanupFileContents(@"
                                <Project xmlns='msbuildnamespace'>
                                  <PropertyGroup>
                                      <baz>$(baz);I am some text</baz>
                                      <bar>STUFF $(baz) STUFF</bar>
                                  </PropertyGroup>
                                  <Target Name=""Test""/>
                                </Project>");

            string tempPath = Path.GetTempPath();
            string targetDirectory = Path.Combine(tempPath, "SetPropertyToItself");
            string testTargetPath = Path.Combine(targetDirectory, "test.proj");

            string originalValue = Environment.GetEnvironmentVariable("MSBUILDWARNONUNINITIALIZEDPROPERTY");
            try
            {
                Environment.SetEnvironmentVariable("MSBUILDWARNONUNINITIALIZEDPROPERTY", "true");
                Directory.CreateDirectory(targetDirectory);
                File.WriteAllText(testTargetPath, testtargets);

                MockLogger logger = new MockLogger();
                ProjectCollection pc = new ProjectCollection();
                pc.RegisterLogger(logger);
                Project project = pc.LoadProject(testTargetPath);

                bool result = project.Build();
                Assert.AreEqual(true, result);
                logger.AssertLogDoesntContain("MSB4211");
            }
            finally
            {
                Environment.SetEnvironmentVariable("MSBUILDWARNONUNINITIALIZEDPROPERTY", originalValue);
                Directory.Delete(targetDirectory, true);
            }
        }

        /// <summary>
        /// If we consume a property which has not been initialized in a property we do not expect a warning because we are explicitly ignoring conditions.
        /// This is done because it is a very common scenario to use uninitialized properties in conditions to set default values.
        /// </summary>
        [Test]
        public void UsePropertyInCondition()
        {
            string testtargets = ObjectModelHelpers.CleanupFileContents(@"
                                <Project xmlns='msbuildnamespace'>
                                    <PropertyGroup Condition=""'$(Maz)' == ''"">
                                       <Maz>Something</Maz>
                                     </PropertyGroup>
                                     <PropertyGroup>
                                         <Maz Condition=""'$(Maz)' == ''"">Something</Maz>        
                                     </PropertyGroup>

                                  <Target Name=""Test""/>
                                </Project>");

            string tempPath = Path.GetTempPath();
            string targetDirectory = Path.Combine(tempPath, "UsePropertyInCondition");
            string testTargetPath = Path.Combine(targetDirectory, "test.proj");

            string originalValue = Environment.GetEnvironmentVariable("MSBUILDWARNONUNINITIALIZEDPROPERTY");
            try
            {
                Environment.SetEnvironmentVariable("MSBUILDWARNONUNINITIALIZEDPROPERTY", "true");
                Directory.CreateDirectory(targetDirectory);
                File.WriteAllText(testTargetPath, testtargets);

                MockLogger logger = new MockLogger();
                ProjectCollection pc = new ProjectCollection();
                pc.RegisterLogger(logger);
                Project project = pc.LoadProject(testTargetPath);

                bool result = project.Build();
                Assert.AreEqual(true, result);
                logger.AssertLogDoesntContain("MSB4211");
            }
            finally
            {
                Environment.SetEnvironmentVariable("MSBUILDWARNONUNINITIALIZEDPROPERTY", originalValue);
                Directory.Delete(targetDirectory, true);
            }
        }

        /// <summary>
        /// If a property is consumed before it is initialized for the first time log a warning.
        /// </summary>
        [Test]
        public void UsePropertyBeforeSet()
        {
            string testtargets = ObjectModelHelpers.CleanupFileContents(@"
                                <Project xmlns='msbuildnamespace'>
                                     <PropertyGroup>
                                         <Foo>$(baz) $(bar)</Foo>
                                         <bar>Something</bar>
                                         <baz>Something</baz>   
                                     </PropertyGroup>

                                  <Target Name=""Test""/>
                                </Project>");

            string tempPath = Path.GetTempPath();
            string targetDirectory = Path.Combine(tempPath, "UsePropertyBeforeSet");
            string testTargetPath = Path.Combine(targetDirectory, "test.proj");

            bool originalValue = BuildParameters.WarnOnUninitializedProperty;
            try
            {
                BuildParameters.WarnOnUninitializedProperty = true;
                Directory.CreateDirectory(targetDirectory);
                File.WriteAllText(testTargetPath, testtargets);

                MockLogger logger = new MockLogger();
                ProjectCollection pc = new ProjectCollection();
                pc.RegisterLogger(logger);
                Project project = pc.LoadProject(testTargetPath);

                bool result = project.Build();
                Assert.AreEqual(true, result);
                logger.AssertLogContains("MSB4211");
                Assert.IsTrue(logger.WarningCount == 2, "Expected two warnings");
            }
            finally
            {
                BuildParameters.WarnOnUninitializedProperty = originalValue;
                Directory.Delete(targetDirectory, true);
            }
        }

        /// <summary>
        /// If we use a property twice make sure we warn and dont crash due to the dictionary which is holding the used but uninitialized variables..
        /// </summary>
        [Test]
        public void UsePropertyBeforeSetDuplicates()
        {
            string testtargets = ObjectModelHelpers.CleanupFileContents(@"
                                <Project xmlns='msbuildnamespace'>
                                     <PropertyGroup>
                                         <Foo1>$(baz) $(bar)</Foo1>
                                         <Foo>$(baz) $(bar)</Foo>
                                         <bar>Something</bar>
                                         <baz>Something</baz>   
                                     </PropertyGroup>

                                  <Target Name=""Test""/>
                                </Project>");

            string tempPath = Path.GetTempPath();
            string targetDirectory = Path.Combine(tempPath, "UsePropertyBeforeSetDuplicates");
            string testTargetPath = Path.Combine(targetDirectory, "test.proj");

            bool originalValue = BuildParameters.WarnOnUninitializedProperty;
            try
            {
                BuildParameters.WarnOnUninitializedProperty = true;
                Directory.CreateDirectory(targetDirectory);
                File.WriteAllText(testTargetPath, testtargets);

                MockLogger logger = new MockLogger();
                ProjectCollection pc = new ProjectCollection();
                pc.RegisterLogger(logger);
                Project project = pc.LoadProject(testTargetPath);

                bool result = project.Build();
                Assert.AreEqual(true, result);
                logger.AssertLogContains("MSB4211");
                Assert.IsTrue(logger.WarningCount == 2, "Expected two warnings");
            }
            finally
            {
                BuildParameters.WarnOnUninitializedProperty = originalValue;
                Directory.Delete(targetDirectory, true);
            }
        }

        /// <summary>
        /// Imports should only be included once.
        /// A second import should give a warning, and then be ignored.
        /// If it is imported twice, subtle problems will occur: because typically the 2nd import will
        /// have no effect, but occasionally it won't.
        /// </summary>
        [Test]
        public void ImportsOnlyIncludedOnce()
        {
            string importPath = null;

            try
            {
                importPath = FileUtilities.GetTemporaryFile();

                string import = ObjectModelHelpers.CleanupFileContents(@"
                    <Project ToolsVersion=""msbuilddefaulttoolsversion"" xmlns='msbuildnamespace' >
                        <PropertyGroup>
                          <p>$(q)</p>
                        </PropertyGroup>
                    </Project>
                ");

                File.WriteAllText(importPath, import);

                // If the import is pulled in again, the property 'q' will be defined when it is
                // assigned to 'p' in the second inclusion
                string content = ObjectModelHelpers.CleanupFileContents(@"
                    <Project ToolsVersion=""msbuilddefaulttoolsversion"" xmlns='msbuildnamespace' >
                        <PropertyGroup>
                          <q>foo</q>
                        </PropertyGroup>

                        <Import Project='" + importPath + @"'/>
                        
                        <PropertyGroup>
                          <q>foo_bar</q>
                        </PropertyGroup>
                        
                        <Import Project='" + importPath + @"'/>

                        <Target Name='t'>
                          <Message Text='$(p)'/>
                        </Target>
                    </Project>
                ");

                Project project = new Project(XmlReader.Create(new StringReader(content)));

                MockLogger logger = new MockLogger();
                bool result = project.Build(logger);
                Assert.AreEqual(true, result);

                logger.AssertLogContains("foo");
                logger.AssertLogDoesntContain("foo_bar");
            }
            finally
            {
                File.Delete(importPath);
            }
        }

        /// <summary>
        /// Imports should only be included once. However we should be able to see them in the ImportsIncludingDuplicates property
        /// A second import should give a warning, and still not be added to the Imports property.
        /// </summary>
        [Test]
        public void MultipleImportsVerifyImportsIncludingDuplicates()
        {
            string importPath = null;
            string importPath2 = null;
            string importPath3 = null;

            try
            {
                importPath = FileUtilities.GetTemporaryFile();
                importPath2 = FileUtilities.GetTemporaryFile();
                importPath3 = FileUtilities.GetTemporaryFile();

                string import = ObjectModelHelpers.CleanupFileContents(@"
                    <Project ToolsVersion=""msbuilddefaulttoolsversion"" xmlns='msbuildnamespace' >
                        <PropertyGroup>
                          <p>Hello</p>
                        </PropertyGroup>
                    </Project>
                ");

                string import2 = ObjectModelHelpers.CleanupFileContents(@"
                    <Project ToolsVersion=""msbuilddefaulttoolsversion"" xmlns='msbuildnamespace' >
                        <PropertyGroup>
                          <p>Hello</p>
                        </PropertyGroup>  
                      <Import Project='" + importPath3 + @"'/>
                    </Project>
                ");

                File.WriteAllText(importPath, import2);
                File.WriteAllText(importPath2, import2);
                File.WriteAllText(importPath3, import);

                // If the import is pulled in again, the property 'q' will be defined when it is
                // assigned to 'p' in the second inclusion
                string content = ObjectModelHelpers.CleanupFileContents(@"
                    <Project ToolsVersion=""msbuilddefaulttoolsversion"" xmlns='msbuildnamespace' >
                        <PropertyGroup>
                          <q>foo</q>
                        </PropertyGroup>

                        <Import Project='" + importPath + @"'/>
                        
                        <PropertyGroup>
                          <q>foo_bar</q>
                        </PropertyGroup>
                        
                        <Import Project='" + importPath + @"'/>
                        <Import Project='" + importPath2 + @"'/>
                        <Target Name='t'>
                          <Message Text='$(p)'/>
                        </Target>
                    </Project>
                ");

                ProjectCollection pc = new ProjectCollection();
                Project project = new Project(XmlReader.Create(new StringReader(content)), null, null, pc, ProjectLoadSettings.RecordDuplicateButNotCircularImports);
                IList<ResolvedImport> imports = project.Imports;
                IList<ResolvedImport> importsIncludingDuplicates = project.ImportsIncludingDuplicates;
                Assert.IsTrue(imports.Count == 3);
                Assert.IsTrue(importsIncludingDuplicates.Count == 5);
                Assert.IsTrue(!imports[0].IsImported);
                Assert.IsTrue(imports[1].IsImported);
                Assert.IsTrue(!imports[2].IsImported);
            }
            finally
            {
                File.Delete(importPath);
                File.Delete(importPath2);
                File.Delete(importPath3);
            }
        }

        /// <summary>
        /// RecordDuplicateButNotCircularImports should not record circular imports (which do come under the category of "duplicate imports".
        /// </summary>
        [Test]
        public void RecordDuplicateButNotCircularImportsWithCircularImports()
        {
            string importPath1 = null;
            string importPath2 = null;

            try
            {
                importPath1 = FileUtilities.GetTemporaryFile();
                importPath2 = FileUtilities.GetTemporaryFile();

                // "import1" imports "import2" and vice versa.
                string import1 = ObjectModelHelpers.CleanupFileContents(@"
                    <Project ToolsVersion=""msbuilddefaulttoolsversion"" xmlns='msbuildnamespace' >
                      <Import Project='" + importPath2 + @"'/>
                    </Project>
                ");

                // "import1" imports "import2" and vice versa.
                string import2 = ObjectModelHelpers.CleanupFileContents(@"
                    <Project ToolsVersion=""msbuilddefaulttoolsversion"" xmlns='msbuildnamespace' >
                        <PropertyGroup>
                          <p>Hello</p>
                        </PropertyGroup>  
                      <Import Project='" + importPath1 + @"'/>
                    </Project>
                ");

                File.WriteAllText(importPath1, import1);
                File.WriteAllText(importPath2, import2);

                // The project file contents.
                string manifest = ObjectModelHelpers.CleanupFileContents(@"
                    <Project ToolsVersion=""msbuilddefaulttoolsversion"" xmlns='msbuildnamespace' >
                        <Import Project='" + importPath1 + @"'/>
                    </Project>
                ");

                ProjectCollection pc = new ProjectCollection();
                Project project = new Project(XmlReader.Create(new StringReader(manifest)), null, null, pc, ProjectLoadSettings.RecordDuplicateButNotCircularImports);

                // In the list returned by ImportsIncludingDuplicates, check if there are any imports that are imported by importPath2.
                bool circularImportsAreRecorded = project.ImportsIncludingDuplicates.Any(resolvedImport => string.Equals(resolvedImport.ImportingElement.ContainingProject.FullPath, importPath2, StringComparison.OrdinalIgnoreCase));

                // Even though, the text in importPath2 contains exactly one import, namely importPath1, it should not be recorded since
                // importPath1 introduces a circular dependency when traversing depth-first from the project.
                Assert.IsFalse(circularImportsAreRecorded);
            }
            finally
            {
                File.Delete(importPath1);
                File.Delete(importPath2);
            }
        }

        /// <summary>
        /// RecordDuplicateButNotCircularImports should not record circular imports (which do come under the category of "duplicate imports".
        /// </summary>
        [Test]
        [ExpectedException(typeof(InvalidProjectFileException))]
        public void RejectCircularImportsWithCircularImports()
        {
            string importPath1 = null;
            string importPath2 = null;

            try
            {
                importPath1 = FileUtilities.GetTemporaryFile();
                importPath2 = FileUtilities.GetTemporaryFile();

                // "import1" imports "import2" and vice versa.
                string import1 = ObjectModelHelpers.CleanupFileContents(@"
                    <Project ToolsVersion=""msbuilddefaulttoolsversion"" xmlns='msbuildnamespace' >
                      <Import Project='" + importPath2 + @"'/>
                    </Project>
                ");

                // "import1" imports "import2" and vice versa.
                string import2 = ObjectModelHelpers.CleanupFileContents(@"
                    <Project ToolsVersion=""msbuilddefaulttoolsversion"" xmlns='msbuildnamespace' >
                        <PropertyGroup>
                          <p>Hello</p>
                        </PropertyGroup>  
                      <Import Project='" + importPath1 + @"'/>
                    </Project>
                ");

                File.WriteAllText(importPath1, import1);
                File.WriteAllText(importPath2, import2);

                // The project file contents.
                string manifest = ObjectModelHelpers.CleanupFileContents(@"
                    <Project ToolsVersion=""msbuilddefaulttoolsversion"" xmlns='msbuildnamespace' >
                        <Import Project='" + importPath1 + @"'/>
                    </Project>
                ");

                ProjectCollection pc = new ProjectCollection();

                // Because import1 and import2 import each other, there is a circular dependency. And since RejectCircularImports flag is set, the below call
                // should throw.
                Project project = new Project(XmlReader.Create(new StringReader(manifest)), null, null, pc, ProjectLoadSettings.RejectCircularImports);
            }
            finally
            {
                File.Delete(importPath1);
                File.Delete(importPath2);
            }
        }

        /// <summary>
        /// MSBuildDefaultTargets was not getting cleared out between reevaluations.
        /// </summary>
        [Test]
        public void MSBuildDefaultTargets()
        {
            Project project = new Project();
            project.Xml.DefaultTargets = "dt";
            project.ReevaluateIfNecessary();

            Assert.AreEqual("dt", project.GetPropertyValue("msbuildprojectdefaulttargets"));

            project.ReevaluateIfNecessary();

            Assert.AreEqual("dt", project.GetPropertyValue("msbuildprojectdefaulttargets"));

            project.MarkDirty();
            project.ReevaluateIfNecessary();

            Assert.AreEqual("dt", project.GetPropertyValue("msbuildprojectdefaulttargets"));

            project.Xml.DefaultTargets = "dt2";
            project.ReevaluateIfNecessary();

            Assert.AreEqual("dt2", project.GetPropertyValue("msbuildprojectdefaulttargets"));
        }

        /// <summary>
        /// Something like a $ in an import's path should work.
        /// </summary>
        [Test]
        public void EscapableCharactersInImportPath()
        {
            string importPath1 = null;
            string importPath2 = null;
            string projectPath = null;
            string directory = null;
            string directory2 = null;

            try
            {
                directory = Path.Combine(Path.GetTempPath(), "fol$der");
                directory2 = Path.Combine(Path.GetTempPath(), "fol$der" + Path.DirectorySeparatorChar + "fol$der2");
                Directory.CreateDirectory(directory2);

                string importPathRelativeEscaped = Path.Combine("fol$(x)$der2", "Escap%3beab$(x)leChar$ac;tersInI*tPa?h");
                string importRelative1 = Path.Combine("fol$der2", "Escap;eableChar$ac;tersInImportPath");
                string importRelative2 = Path.Combine("fol$der2", "Escap;eableChar$ac;tersInI_XXXX_tPath");
                importPath1 = Path.Combine(directory, importRelative1);
                importPath2 = Path.Combine(directory, importRelative2);

                string import1 = ObjectModelHelpers.CleanupFileContents(@"
                    <Project ToolsVersion=""msbuilddefaulttoolsversion"" xmlns='msbuildnamespace' >
                        <Target Name='t'>
                          <Message Text='[imported1]'/>
                        </Target>
                    </Project>
                ");

                string import2 = ObjectModelHelpers.CleanupFileContents(@"
                    <Project ToolsVersion=""msbuilddefaulttoolsversion"" xmlns='msbuildnamespace' >
                        <Target Name='t2' DependsOnTargets='t'>
                          <Message Text='[imported2]'/>
                        </Target>
                    </Project>
                ");

                File.WriteAllText(importPath1, import1);
                File.WriteAllText(importPath2, import2);

                projectPath = Path.Combine(directory, "my.proj"); // project path has $ in too
                Project project = new Project();
                project.Save(projectPath);
                project.Xml.AddImport(importPathRelativeEscaped);
                Console.WriteLine(project.Xml.RawXml);
                MockLogger logger = new MockLogger();
                bool result = project.Build("t2", new ILogger[] { logger });

                Assert.AreEqual(true, result);

                logger.AssertLogContains("[imported1]");
                logger.AssertLogContains("[imported2]");
            }
            finally
            {
                File.Delete(importPath1);
                File.Delete(importPath2);
                File.Delete(projectPath);
                Directory.Delete(directory2);
                Directory.Delete(directory);
            }
        }

        /// <summary>
        /// There are several built-in MSBuildProjectXXXX properties like MSBuildProjectFile.
        /// These always refer to the outer project whereever they are evaluated.
        /// We also want MSBuildFileXXXX properties that are similar but have special behavior:
        /// their values vary according to the file they are evaluated in.
        /// </summary>
        [Test]
        public void MSBuildThisFileProperties()
        {
            string targets1FileName = NativeMethodsShared.IsWindows ? @"c:\a\t1.targets" : "/a/t1.targets";
            string aDirName = NativeMethodsShared.IsWindows ? @"c:\a\" : "/a/";
            string targets2FileName = NativeMethodsShared.IsWindows ? @"c:\a\b\t2.targets" : "/a/b/t2.targets";
            string bDirName = NativeMethodsShared.IsWindows ? @"c:\a\b\" : "/a/b/";
            string targets3FileName = NativeMethodsShared.IsWindows ? @"c:\t3.targets" : "/t3.targets";
            string rootDirName = NativeMethodsShared.IsWindows ? @"c:\" : "/";
            string aProjName = NativeMethodsShared.IsWindows ? @"c:\a\p.proj" : "/a/p.proj";
            ProjectRootElement main = ProjectRootElement.Create(aProjName);
            main.AddImport(targets1FileName);
            main.AddImport(targets2FileName);
            main.AddImport(targets3FileName);
            ProjectTargetElement target0 = main.AddTarget("t0");
            AddPropertyDumpTasks(aProjName, target0);
            main.InitialTargets = "t0";

            ProjectRootElement import1 = ProjectRootElement.Create(targets1FileName);
            ProjectTargetElement target1 = import1.AddTarget("t1");
            AddPropertyDumpTasks(targets1FileName, target1);
            import1.InitialTargets = "t1";

            ProjectRootElement import2 = ProjectRootElement.Create(targets2FileName);
            ProjectTargetElement target2 = import2.AddTarget("t2");
            AddPropertyDumpTasks(targets2FileName, target2);
            import2.InitialTargets = "t2";

            ProjectRootElement import3 = ProjectRootElement.Create(targets3FileName);
            ProjectTargetElement target3 = import3.AddTarget("t3");
            AddPropertyDumpTasks(targets3FileName, target3);
            import3.InitialTargets = "t3";

            Project project = new Project(main);
            MockLogger logger = new MockLogger();
            project.Build(logger);

            ProjectCollection.GlobalProjectCollection.UnloadAllProjects();

            // For comparison:
            //
            // Project "C:\a\p.proj" on node 1 (default targets).
            //  MSBuildProjectDirectory=           C:\a
            //  MSBuildProjectDirectoryNoRoot=     a
            //  MSBuildProjectFile=                p.proj
            //  MSBuildProjectExtension=           .proj
            //  MSBuildProjectFullPath=            C:\a\p.proj
            //  MSBuildProjectName=                p
            //
            // and at the root, c:\p.proj:
            //
            // MSBuildProjectDirectory=           C:\
            // MSBuildProjectDirectoryNoRoot=
            // MSBuildProjectFile=                a.proj
            // MSBuildProjectExtension=           .proj
            // MSBuildProjectFullPath=            C:\a.proj
            // MSBuildProjectName=                a
            logger.AssertLogContains(aProjName + @": MSBuildThisFileDirectory=" + aDirName);
            logger.AssertLogContains(aProjName + @": MSBuildThisFileDirectoryNoRoot=a" + Path.DirectorySeparatorChar);
            logger.AssertLogContains(aProjName + @": MSBuildThisFile=p.proj");
            logger.AssertLogContains(aProjName + @": MSBuildThisFileExtension=.proj");
            logger.AssertLogContains(aProjName + @": MSBuildThisFileFullPath=" + aProjName);
            logger.AssertLogContains(aProjName + @": MSBuildThisFileName=p");

            logger.AssertLogContains(targets1FileName + @": MSBuildThisFileDirectory=" + aDirName);
            logger.AssertLogContains(targets1FileName + @": MSBuildThisFileDirectoryNoRoot=a" + Path.DirectorySeparatorChar);
            logger.AssertLogContains(targets1FileName + @": MSBuildThisFile=t1.targets");
            logger.AssertLogContains(targets1FileName + @": MSBuildThisFileExtension=.targets");
            logger.AssertLogContains(targets1FileName + @": MSBuildThisFileFullPath=" + targets1FileName);
            logger.AssertLogContains(targets1FileName + @": MSBuildThisFileName=t1");

            logger.AssertLogContains(targets2FileName + @": MSBuildThisFileDirectory=" + bDirName);
            logger.AssertLogContains(targets2FileName + @": MSBuildThisFileDirectoryNoRoot=a" + Path.DirectorySeparatorChar + "b" + Path.DirectorySeparatorChar);
            logger.AssertLogContains(targets2FileName + @": MSBuildThisFile=t2.targets");
            logger.AssertLogContains(targets2FileName + @": MSBuildThisFileExtension=.targets");
            logger.AssertLogContains(targets2FileName + @": MSBuildThisFileFullPath=" + targets2FileName);
            logger.AssertLogContains(targets2FileName + @": MSBuildThisFileName=t2");

            logger.AssertLogContains(targets3FileName + @": MSBuildThisFileDirectory=" + rootDirName);
            logger.AssertLogContains(targets3FileName + @": MSBuildThisFileDirectoryNoRoot=");
            logger.AssertLogContains(targets3FileName + @": MSBuildThisFile=t3.targets");
            logger.AssertLogContains(targets3FileName + @": MSBuildThisFileExtension=.targets");
            logger.AssertLogContains(targets3FileName + @": MSBuildThisFileFullPath=" + targets3FileName);
            logger.AssertLogContains(targets3FileName + @": MSBuildThisFileName=t3");
        }

        /// <summary>
        /// Per Orcas/Whidbey, if there are several task parameters that only differ
        /// by case, we just silently take the last one.
        /// </summary>
        [Test]
        public void RepeatedTaskParameters()
        {
            string content = ObjectModelHelpers.CleanupFileContents(@"
                    <Project xmlns='msbuildnamespace' >
                        <Target Name='t'>
                            <Message Text='1' text='2' TEXT='3'/>
                        </Target>
                    </Project>");

            Project project = new Project(XmlReader.Create(new StringReader(content)));
            ProjectInstance instance = project.CreateProjectInstance();

            Assert.AreEqual("3", (Helpers.GetFirst(instance.Targets["t"].Tasks)).GetParameter("Text"));
        }

        /// <summary>
        /// Simple override
        /// </summary>
        [Test]
        public void PropertyPredecessors()
        {
            string content = ObjectModelHelpers.CleanupFileContents(@"
                    <Project xmlns='msbuildnamespace' >
                        <PropertyGroup>
                          <p>1</p>
                          <p>2</p>
                          <p Condition='false'>3</p>
                          <p>$(p);2</p>
                        </PropertyGroup>
                    </Project>");

            Project project = new Project(XmlReader.Create(new StringReader(content)));

            ProjectProperty property = project.GetProperty("p");

            ProjectPropertyElement xml1 = project.Xml.Properties.First();
            Assert.AreEqual("2;2", property.EvaluatedValue);
            Assert.AreEqual("1", property.Predecessor.Predecessor.EvaluatedValue);
            Assert.AreEqual(true, object.ReferenceEquals(xml1, property.Predecessor.Predecessor.Xml));
            Assert.AreEqual(null, property.Predecessor.Predecessor.Predecessor);
        }

        /// <summary>
        /// Predecessors and imports
        /// </summary>
<<<<<<< HEAD
        [Test]
=======
        [TestMethod]
>>>>>>> 6b736604
        public void PropertyPredecessorsAndImports()
        {
            string content = ObjectModelHelpers.CleanupFileContents(@"
                    <Project xmlns='msbuildnamespace' ToolsVersion='msbuilddefaulttoolsversion' >
                        <Import Project='$(MSBuildToolsPath)\Microsoft.Common.targets'/>
                        <PropertyGroup>
                          <!-- Case insensitive -->
                          <OUTdir>1</OUTdir>
                        </PropertyGroup>
                    </Project>");

            Project project = new Project(XmlReader.Create(new StringReader(content)));

            // Verify the predecessor is the one in the import document
            ProjectRootElement importXml = ProjectRootElement.Open(project.Items.ElementAt(0).Xml.ContainingProject.FullPath);
            ProjectRootElement predecessorXmlRoot = project.GetProperty("outdir").Predecessor.Xml.ContainingProject;

            Assert.AreEqual(true, object.ReferenceEquals(importXml, predecessorXmlRoot));
        }

        /// <summary>
        /// New properties get a null predecessor until reevaluation
        /// </summary>
        [Test]
        public void PropertyPredecessorsSetProperty()
        {
            // Need an existing property with the same name in an import
            // so there's a potential predecessor but it's not just overwritten
            string content = ObjectModelHelpers.CleanupFileContents(@"
                    <Project xmlns='msbuildnamespace' ToolsVersion='msbuilddefaulttoolsversion' >
                        <Import Project='$(MSBuildToolsPath)\Microsoft.Common.targets'/>
                    </Project>");

            Project project = new Project(XmlReader.Create(new StringReader(content)));

            ProjectProperty property = project.SetProperty("outdir", "x"); // Outdir is set in microsoft.common.targets

            Assert.AreEqual(null, property.Predecessor);
        }

        /// <summary>
        /// Predecessor of item definition is item definition
        /// </summary>
        [Test]
        public void ItemDefinitionPredecessorToItemDefinition()
        {
            string content = ObjectModelHelpers.CleanupFileContents(@"
                    <Project xmlns='msbuildnamespace' >
                        <ItemDefinitionGroup>
                          <i>
                            <m>1</m>
                            <m>2</m>
                            <m Condition='false'>3</m>
                            <m>%(m);2</m>
                          </i>
                        </ItemDefinitionGroup>
                    </Project>");

            Project project = new Project(XmlReader.Create(new StringReader(content)));

            ProjectMetadata metadatum = project.ItemDefinitions["i"].GetMetadata("m");

            Assert.AreEqual("2;2", metadatum.EvaluatedValue);
            Assert.AreEqual("1", metadatum.Predecessor.Predecessor.EvaluatedValue);

            ProjectMetadataElement xml1 = project.Xml.ItemDefinitions.ElementAt(0).Metadata.ElementAt(0);
            Assert.AreEqual(true, object.ReferenceEquals(xml1, metadatum.Predecessor.Predecessor.Xml));
            Assert.AreEqual(null, metadatum.Predecessor.Predecessor.Predecessor);
        }

        /// <summary>
        /// Newly added item's metadata always has null predecessor until reevaluation
        /// </summary>
        [Test]
        public void NewItemPredecessor()
        {
            string content = ObjectModelHelpers.CleanupFileContents(@"
                    <Project xmlns='msbuildnamespace' >
                        <ItemDefinitionGroup>
                          <i>
                            <m>m1</m>
                          </i>
                        </ItemDefinitionGroup>
                    </Project>");

            Project project = new Project(XmlReader.Create(new StringReader(content)));

            ProjectItem item = project.AddItem("i", "i1")[0];
            ProjectMetadata metadatum = item.SetMetadataValue("m", "m2");

            Assert.AreEqual(null, metadatum.Predecessor);
        }

        /// <summary>
        /// Predecessor of item is item definition
        /// </summary>
        [Test]
        public void ItemDefinitionPredecessorToItem()
        {
            string content = ObjectModelHelpers.CleanupFileContents(@"
                    <Project xmlns='msbuildnamespace' >
                        <ItemDefinitionGroup>
                          <i>
                            <m>1</m>
                          </i>
                        </ItemDefinitionGroup>
                        <ItemGroup>
                          <i Include='i1'>
                            <m>2;%(m)</m>
                            <x>x</x>
                            <m>3;%(m)</m>
                          </i>
                        </ItemGroup>
                    </Project>");

            Project project = new Project(XmlReader.Create(new StringReader(content)));

            ProjectMetadata metadatum = project.GetItems("i").ElementAt(0).GetMetadata("m");

            Assert.AreEqual("3;2;1", metadatum.EvaluatedValue);
            Assert.AreEqual("2;1", metadatum.Predecessor.EvaluatedValue);
            Assert.AreEqual("1", metadatum.Predecessor.Predecessor.EvaluatedValue);

            ProjectMetadataElement xml1 = project.Xml.ItemDefinitions.ElementAt(0).Metadata.ElementAt(0);
            Assert.AreEqual(true, object.ReferenceEquals(xml1, metadatum.Predecessor.Predecessor.Xml));

            ProjectMetadataElement xml2 = project.Xml.Items.ElementAt(0).Metadata.ElementAt(0);
            Assert.AreEqual(true, object.ReferenceEquals(xml2, metadatum.Predecessor.Xml));

            Assert.AreEqual(null, metadatum.Predecessor.Predecessor.Predecessor);
        }

        /// <summary>
        /// Predecessor of item is on the same item.
        /// </summary>
        [Test]
        public void PredecessorOnSameItem()
        {
            string content = ObjectModelHelpers.CleanupFileContents(@"
                    <Project xmlns='msbuildnamespace' >
                        <ItemGroup>
                          <i Include='i0'>
                            <!-- should not be relevant to i1-->
                            <m>0</m>
                          </i>
                          <i Include='i1'>
                            <m>1</m>
                            <m Condition='false'>2</m>
                            <m>3</m>
                          </i>
                        </ItemGroup>
                    </Project>");

            Project project = new Project(XmlReader.Create(new StringReader(content)));

            ProjectMetadata metadatum = project.GetItems("i").ElementAt(1).GetMetadata("m");

            Assert.AreEqual("3", metadatum.EvaluatedValue);
            Assert.AreEqual("1", metadatum.Predecessor.EvaluatedValue);

            ProjectMetadataElement xml1 = project.Xml.Items.ElementAt(1).Metadata.ElementAt(0);
            Assert.AreEqual(true, object.ReferenceEquals(xml1, metadatum.Predecessor.Xml));

            Assert.AreEqual(null, metadatum.Predecessor.Predecessor);
        }

        /// <summary>
        /// Predecessor of item is item 
        /// </summary>
        [Test]
        public void ItemPredecessorToItem()
        {
            string content = ObjectModelHelpers.CleanupFileContents(@"
                    <Project xmlns='msbuildnamespace' >
                        <ItemGroup>
                          <h Include='h1'>
                            <m>1</m>
                          </h>
                          <i Include='@(h)'>
                            <m>2;%(m)</m>
                          </i>
                        </ItemGroup>
                    </Project>");

            Project project = new Project(XmlReader.Create(new StringReader(content)));

            ProjectMetadata metadatum = project.GetItems("i").ElementAt(0).GetMetadata("m");

            Assert.AreEqual("2;1", metadatum.EvaluatedValue);
            Assert.AreEqual("1", metadatum.Predecessor.EvaluatedValue);

            ProjectMetadataElement xml1 = project.Xml.Items.ElementAt(0).Metadata.ElementAt(0);
            Assert.AreEqual(true, object.ReferenceEquals(xml1, metadatum.Predecessor.Xml));

            Assert.AreEqual(null, metadatum.Predecessor.Predecessor);
        }

        /// <summary>
        /// Predecessor of item is item via transform
        /// </summary>
        [Test]
        public void ItemPredecessorToItemViaTransform()
        {
            string content = ObjectModelHelpers.CleanupFileContents(@"
                    <Project xmlns='msbuildnamespace' >
                        <ItemGroup>
                          <h Include='h1'>
                            <m>1</m>
                          </h>
                          <i Include=""@(h->'%(identity))"">
                            <m>2;%(m)</m>
                          </i>
                        </ItemGroup>
                    </Project>");

            Project project = new Project(XmlReader.Create(new StringReader(content)));

            ProjectMetadata metadatum = project.GetItems("i").ElementAt(0).GetMetadata("m");

            Assert.AreEqual("2;", metadatum.EvaluatedValue);
            Assert.AreEqual(null, metadatum.Predecessor);
        }

        /// <summary>
        /// Item predecessors and imports
        /// </summary>
        [Test]
        public void ItemPredecessorsAndImports()
        {
            string file = null;

            try
            {
                ProjectRootElement import = ProjectRootElement.Create();
                import.AddItemDefinition("i").AddMetadata("m", "%(m);m1");

                file = FileUtilities.GetTemporaryFile();
                import.Save(file);

                string content = ObjectModelHelpers.CleanupFileContents(@"
                        <Project xmlns='msbuildnamespace' >
                            <ItemDefinitionGroup>
                              <i>
                                <m>m0</m>
                              </i>
                            </ItemDefinitionGroup>
                            <Import Project='" + file + @"'/>
                            <ItemGroup>
                              <i Include='i1'>
                                <m>%(m);m2</m>
                              </i>
                            </ItemGroup>
                        </Project>");

                Project project = new Project(XmlReader.Create(new StringReader(content)));

                ProjectMetadata predecessor = project.GetItems("i").ElementAt(0).GetMetadata("m").Predecessor;

                Assert.AreEqual(true, object.ReferenceEquals(import, predecessor.Xml.ContainingProject));
                Assert.AreEqual(true, object.ReferenceEquals(project.Xml, predecessor.Predecessor.Xml.ContainingProject));
            }
            finally
            {
                File.Delete(file);
            }
        }

        /// <summary>
        /// Cases where there are no predecessors at all
        /// </summary>
        [Test]
        public void NoPredecessors()
        {
            string content = ObjectModelHelpers.CleanupFileContents(@"
                    <Project xmlns='msbuildnamespace' >
                        <PropertyGroup>
                          <p>1</p>
                        </PropertyGroup>
                        <ItemDefinitionGroup>
                          <i>
                            <m>m1</m>
                          </i>
                        </ItemDefinitionGroup>
                        <ItemGroup>
                          <j Include='j1'>
                            <m>$(p)</m>
                          </j>
                        </ItemGroup>
                    </Project>");

            Project project = new Project(XmlReader.Create(new StringReader(content)));

            Assert.AreEqual(null, project.GetProperty("p").Predecessor);
            Assert.AreEqual(null, project.ItemDefinitions["i"].GetMetadata("m").Predecessor);
            Assert.AreEqual(null, project.GetItems("j").ElementAt(0).GetMetadata("m").Predecessor);
        }

        ////////////////////////////////////////////////////////////////////////////////////////////////////////////////////////////////////////

        /// <summary>
        /// Simple override
        /// </summary>
        [Test]
        public void AllEvaluatedProperties()
        {
            string content = ObjectModelHelpers.CleanupFileContents(@"
                    <Project xmlns='msbuildnamespace' >
                        <PropertyGroup>
                          <p>1</p>
                          <p>2</p>
                          <p Condition='false'>3</p>
                          <p>$(p);2</p>
                        </PropertyGroup>
                        <PropertyGroup Condition='false'>
                          <p>3</p>
                        </PropertyGroup>
                        <PropertyGroup>
                          <r>4</r>
                        </PropertyGroup>
                    </Project>");

            Project project = new Project(XmlReader.Create(new StringReader(content)));

            IDictionary<string, ProjectProperty> allEvaluatedPropertiesWithNoBackingXmlAndNoDuplicates = new Dictionary<string, ProjectProperty>(StringComparer.OrdinalIgnoreCase);

            // Get all those properties from project.AllEvaluatedProperties which don't have a backing xml. As project.AllEvaluatedProperties
            // is an ordered collection and since such properties necessarily should occur before other properties, we don't need to scan
            // the whole list. 
            // We have to dump it into a dictionary because AllEvaluatedProperties contains duplicates, but we're preparing to Properties, 
            // which doesn't, so we need to make sure that the final value in AllEvaluatedProperties is the one that matches. 
            foreach (ProjectProperty property in project.AllEvaluatedProperties.TakeWhile(property => property.Xml == null))
            {
                allEvaluatedPropertiesWithNoBackingXmlAndNoDuplicates[property.Name] = property;
            }

            // All those properties which aren't defined in any file. Examples are global properties, environment properties, etc.
            IEnumerable<ProjectProperty> nonImportedProperties = project.Properties.Where(property => property.Xml == null);

            Assert.AreEqual(allEvaluatedPropertiesWithNoBackingXmlAndNoDuplicates.Count, nonImportedProperties.Count());

            // Now check and make sure they all match.  If we get through the entire foreach without triggering an Assert.Fail(), then 
            // they do. 
            foreach (ProjectProperty property in nonImportedProperties)
            {
                ProjectProperty propertyFromAllEvaluated = null;

                if (!allEvaluatedPropertiesWithNoBackingXmlAndNoDuplicates.TryGetValue(property.Name, out propertyFromAllEvaluated))
                {
                    Assert.Fail(string.Format("project.Properties contained property {0}, but AllEvaluatedProperties did not.", property.Name));
                }
                else if (!property.Equals(propertyFromAllEvaluated))
                {
                    Assert.Fail(string.Format("The properties in project.Properties and AllEvaluatedProperties for property {0} were different.", property.Name));
                }
            }

            // These are the properties which are defined in some file.
            IEnumerable<ProjectProperty> restOfAllEvaluatedProperties = project.AllEvaluatedProperties.SkipWhile(property => property.Xml == null);

            Assert.AreEqual(4, restOfAllEvaluatedProperties.Count());
            Assert.AreEqual("1", restOfAllEvaluatedProperties.ElementAt(0).EvaluatedValue);
            Assert.AreEqual("2", restOfAllEvaluatedProperties.ElementAt(1).EvaluatedValue);
            Assert.AreEqual("2;2", restOfAllEvaluatedProperties.ElementAt(2).EvaluatedValue);
            Assert.AreEqual("4", restOfAllEvaluatedProperties.ElementAt(3).EvaluatedValue);

            // Verify lists reset on reevaluation
            project.MarkDirty();
            project.ReevaluateIfNecessary();

            restOfAllEvaluatedProperties = project.AllEvaluatedProperties.SkipWhile(property => property.Xml == null);
            Assert.AreEqual(4, restOfAllEvaluatedProperties.Count());
        }

        /// <summary>
        /// All evaluated items
        /// </summary>
        [Test]
        public void AllEvaluatedItems()
        {
            string file = null;

            try
            {
                // Should include imported items
                file = FileUtilities.GetTemporaryFile();
                ProjectRootElement import = ProjectRootElement.Create(file);
                import.AddItem("i", "i10");
                import.Save();

                string content = ObjectModelHelpers.CleanupFileContents(@"
                    <Project xmlns='msbuildnamespace' >
                        <ItemGroup>
                          <i Include='i1'/>
                          <j Include='j1'>
                            <m>m1</m>
                          </j>
                          <i Include='i2' Condition='false'/>
                          <i Include='i3'/>
                        </ItemGroup>

                        <Choose>
                          <When Condition='false'>
                            <ItemGroup>
                              <i Include='i4'/>                     
                            </ItemGroup>
                          </When>
                          <When Condition='true'>
                            <ItemGroup>
                              <i Include='i1'>                     
                                <m>m2</m>
                              </i>
                            </ItemGroup>
                          </When>
                        </Choose>

                        <Choose>
                          <When Condition='false'/>
                          <Otherwise>
                            <ItemGroup>
                              <i Include='i5'/>                     
                            </ItemGroup>
                          </Otherwise>
                        </Choose>

                        <Import Project='" + file + @"'/>
                    </Project>");

                Project project = new Project(XmlReader.Create(new StringReader(content)));

                Assert.AreEqual(6, project.AllEvaluatedItems.Count());
                Assert.AreEqual("i1", project.AllEvaluatedItems.ElementAt(0).EvaluatedInclude);
                Assert.AreEqual(string.Empty, project.AllEvaluatedItems.ElementAt(0).GetMetadataValue("m"));
                Assert.AreEqual("j1", project.AllEvaluatedItems.ElementAt(1).EvaluatedInclude);
                Assert.AreEqual("m1", project.AllEvaluatedItems.ElementAt(1).GetMetadataValue("m"));
                Assert.AreEqual("i3", project.AllEvaluatedItems.ElementAt(2).EvaluatedInclude);
                Assert.AreEqual("i1", project.AllEvaluatedItems.ElementAt(3).EvaluatedInclude);
                Assert.AreEqual("m2", project.AllEvaluatedItems.ElementAt(3).GetMetadataValue("m"));
                Assert.AreEqual("i5", project.AllEvaluatedItems.ElementAt(4).EvaluatedInclude);
                Assert.AreEqual("i10", project.AllEvaluatedItems.ElementAt(5).EvaluatedInclude);

                // Adds aren't applied until reevaluation
                project.AddItem("i", "i6");
                project.AddItem("i", "i7");
                project.RemoveItem(project.AllEvaluatedItems.ElementAt(1));

                Assert.AreEqual(6, project.AllEvaluatedItems.Count());

                project.MarkDirty();
                project.ReevaluateIfNecessary();

                Assert.AreEqual(7, project.AllEvaluatedItems.Count());
            }
            finally
            {
                File.Delete(file);
            }
        }

        /// <summary>
        /// Evaluated properties list and imports
        /// </summary>
        [Test]
        public void AllEvaluatedPropertiesAndImports()
        {
            string file = null;

            try
            {
                file = FileUtilities.GetTemporaryFile();
                ProjectRootElement import = ProjectRootElement.Create(file);
                import.AddProperty("p", "0").Condition = "false";
                import.AddProperty("p", "1");
                import.AddProperty("q", "2");
                import.Save();

                string content = ObjectModelHelpers.CleanupFileContents(@"
                    <Project xmlns='msbuildnamespace' >
                        <Import Project='" + file + @"'/>
                        <PropertyGroup>
                          <p>3</p>
                        </PropertyGroup>
                    </Project>");

                Project project = new Project(XmlReader.Create(new StringReader(content)));

                IDictionary<string, ProjectProperty> allEvaluatedPropertiesWithNoBackingXmlAndNoDuplicates = new Dictionary<string, ProjectProperty>(StringComparer.OrdinalIgnoreCase);

                // Get all those properties from project.AllEvaluatedProperties which don't have a backing xml. As project.AllEvaluatedProperties
                // is an ordered collection and since such properties necessarily should occur before other properties, we don't need to scan
                // the whole list.
                // We have to dump it into a dictionary because AllEvaluatedProperties contains duplicates, but we're preparing to Properties, 
                // which doesn't, so we need to make sure that the final value in AllEvaluatedProperties is the one that matches. 
                foreach (ProjectProperty property in project.AllEvaluatedProperties.TakeWhile(property => property.Xml == null))
                {
                    allEvaluatedPropertiesWithNoBackingXmlAndNoDuplicates[property.Name] = property;
                }

                // All those properties which aren't defined in any file. Examples are global properties, environment properties, etc.
                IEnumerable<ProjectProperty> nonImportedProperties = project.Properties.Where(property => property.Xml == null);

                Assert.AreEqual(allEvaluatedPropertiesWithNoBackingXmlAndNoDuplicates.Count, nonImportedProperties.Count());

                // Now check and make sure they all match.  If we get through the entire foreach without triggering an Assert.Fail(), then 
                // they do. 
                foreach (ProjectProperty property in nonImportedProperties)
                {
                    ProjectProperty propertyFromAllEvaluated = null;

                    if (!allEvaluatedPropertiesWithNoBackingXmlAndNoDuplicates.TryGetValue(property.Name, out propertyFromAllEvaluated))
                    {
                        Assert.Fail(String.Format("project.Properties contained property {0}, but AllEvaluatedProperties did not.", property.Name));
                    }
                    else if (!property.Equals(propertyFromAllEvaluated))
                    {
                        Assert.Fail(String.Format("The properties in project.Properties and AllEvaluatedProperties for property {0} were different.", property.Name));
                    }
                }

                // These are the properties which are defined in some file.
                IEnumerable<ProjectProperty> restOfAllEvaluatedProperties = project.AllEvaluatedProperties.SkipWhile(property => property.Xml == null);

                Assert.AreEqual(3, restOfAllEvaluatedProperties.Count());
                Assert.AreEqual("1", restOfAllEvaluatedProperties.ElementAt(0).EvaluatedValue);
                Assert.AreEqual("2", restOfAllEvaluatedProperties.ElementAt(1).EvaluatedValue);
                Assert.AreEqual("3", restOfAllEvaluatedProperties.ElementAt(2).EvaluatedValue);
            }
            finally
            {
                File.Delete(file);
            }
        }

        /// <summary>
        /// New properties do not appear in the evaluated properties list until reevaluation
        /// </summary>
        [Test]
        public void AllEvaluatedPropertiesSetProperty()
        {
            string content = ObjectModelHelpers.CleanupFileContents(@"
                    <Project xmlns='msbuildnamespace' ToolsVersion='msbuilddefaulttoolsversion'>
                        <Import Project='$(MSBuildToolsPath)\Microsoft.Common.targets'/>
                    </Project>");

            Project project = new Project(XmlReader.Create(new StringReader(content)));

            int initial = project.AllEvaluatedProperties.Count();

            ProjectProperty property = project.SetProperty("p", "1");

            Assert.AreEqual(initial, project.AllEvaluatedProperties.Count());

            project.ReevaluateIfNecessary();

            Assert.AreEqual(initial + 1, project.AllEvaluatedProperties.Count());
        }

        /// <summary>
        /// Two item definitions
        /// </summary>
        [Test]
        public void AllEvaluatedItemDefinitionMetadata()
        {
            string content = ObjectModelHelpers.CleanupFileContents(@"
                    <Project xmlns='msbuildnamespace' ToolsVersion='msbuilddefaulttoolsversion'>
                        <ItemDefinitionGroup>
                          <i>
                            <m>1</m>
                            <n>2</n>
                          </i>
                        </ItemDefinitionGroup>
                        <ItemDefinitionGroup>
                          <i>
                            <m>1</m>
                            <m Condition='false'>3</m>
                            <m>%(m);2</m>
                          </i>
                        </ItemDefinitionGroup>
                    </Project>");

            Project project = new Project(XmlReader.Create(new StringReader(content)));

            Assert.AreEqual(4, project.AllEvaluatedItemDefinitionMetadata.Count());

            Assert.AreEqual("2", project.AllEvaluatedItemDefinitionMetadata.ElementAt(1).EvaluatedValue);
            Assert.AreEqual("1;2", project.AllEvaluatedItemDefinitionMetadata.ElementAt(3).EvaluatedValue);

            // Verify lists are cleared on reevaluation
            Assert.AreEqual(4, project.AllEvaluatedItemDefinitionMetadata.Count());
        }

        /// <summary>
        /// Item's metadata does not appear in AllEvaluatedItemDefinitionMetadata
        /// </summary>
        [Test]
        public void AllEvaluatedItemDefinitionItem()
        {
            string content = ObjectModelHelpers.CleanupFileContents(@"
                    <Project xmlns='msbuildnamespace' >
                        <ItemGroup>
                          <i Include='i1'>
                            <m>m1</m>
                          </i>
                        </ItemGroup>
                    </Project>");

            Project project = new Project(XmlReader.Create(new StringReader(content)));

            Assert.AreEqual(0, project.AllEvaluatedItemDefinitionMetadata.Count());
        }

        /// <summary>
        /// Cases where there are no AllEvaluated* at all
        /// </summary>
        [Test]
        public void AllEvaluatedListsExceptPropertiesAreEmpty()
        {
            Project project = new Project();

            // All those properties which aren't defined in any file. Examples are global properties, environment properties, etc.
            IEnumerable<ProjectProperty> nonImportedProperties = project.Properties.Where(property => property.Xml == null);

            // AllEvaluatedProperties intentionally includes duplicates; but if there are any among the non-imported properties, then 
            // our count won't match the above.  
            HashSet<string> allProjectPropertiesNoDuplicateNames = new HashSet<string>(StringComparer.OrdinalIgnoreCase);
            foreach (ProjectProperty property in project.AllEvaluatedProperties)
            {
                allProjectPropertiesNoDuplicateNames.Add(property.Name);
            }

            Assert.AreEqual(nonImportedProperties.Count(), allProjectPropertiesNoDuplicateNames.Count);
            Assert.AreEqual(0, project.AllEvaluatedItemDefinitionMetadata.Count());
            Assert.AreEqual(0, project.AllEvaluatedItems.Count());
        }

        /// <summary>
        /// Test imports with wildcards and a relative path.
        /// </summary>
        [Test]
        public void ImportWildcardsRelative()
        {
            string directory = Path.Combine(Path.GetTempPath(), "ImportWildcardsRelative");
            string directory2 = Path.Combine(directory, "sub");
            Directory.CreateDirectory(directory2);
            VerifyImportTargetRelativePath(directory, directory2, new string[] { Path.Combine("**", "*.targets") });
        }

        /// <summary>
        /// Test imports with wildcards and a relative path.
        /// </summary>
        [Test]
        public void ImportWildcardsRelative2()
        {
            string directory = Path.Combine(Path.GetTempPath(), "ImportWildcardsRelative2");
            string directory2 = Path.Combine(directory, "sub");
            Directory.CreateDirectory(directory2);
            VerifyImportTargetRelativePath(
                directory,
                directory2,
                new string[] { Path.Combine(directory2, "*.targets"), Path.Combine(directory, "*.targets") });
        }

        /// <summary>
        /// Test imports with wildcards and a relative path.
        /// </summary>
        [Test]
        public void ImportWildcardsRelative3()
        {
            string directory = Path.Combine(Path.GetTempPath(), "ImportWildcardsRelative3");
            string directory2 = Path.Combine(directory, "sub");
            Directory.CreateDirectory(directory2);
            VerifyImportTargetRelativePath(
                directory,
                directory2,
                new string[]
                    {
                        Path.Combine(directory2, "..", "*.targets"), Path.Combine(
                            directory,
                            ".",
                            "sub",
                            "*.targets")
                    });
        }

        /// <summary>
        /// Test imports with wildcards and a full path
        /// </summary>
        [Test]
        public void ImportWildcardsFullPath()
        {
            string directory = Path.Combine(Path.GetTempPath(), "ImportWildcardsFullPath");
            string directory2 = Path.Combine(directory, "sub");
            Directory.CreateDirectory(directory2);

            string file1 = Path.Combine(directory, "1.targets");
            string file2 = Path.Combine(directory2, "2.targets");
            string file3 = Path.Combine(directory2, "3.cpp.targets");

            VerifyImportTargetRelativePath(directory, directory2, new string[] { file1, file2, file3 });
        }

        /// <summary>
        /// Don't crash on a particular bad conditional.
        /// </summary>
        [Test]
        public void BadConditional()
        {
            string content = ObjectModelHelpers.CleanupFileContents(@"
                    <Project xmlns='msbuildnamespace' >
                        <Target Name='t' Condition='()'/>
                    </Project>");

            MockLogger mockLogger = new MockLogger();
            List<ILogger> loggerList = new List<ILogger>();
            loggerList.Add(mockLogger);

            Project project = new Project(XmlReader.Create(new StringReader(content)));
            ProjectInstance instance = project.CreateProjectInstance();
            instance.Build(loggerList);

            // Expect an error from the bad condition
            Assert.IsTrue(mockLogger.ErrorCount == 1);
            mockLogger.AssertLogContains("MSB4092");
        }

        /// <summary>
        /// Default targets with empty entries doesn't break
        /// </summary>
        [Test]
        public void DefaultTargetsWithBlanks()
        {
            string content = ObjectModelHelpers.CleanupFileContents(@"
                    <Project xmlns='msbuildnamespace' DefaultTargets='t; ;q; ' >
                        <Target Name='t' Condition='()'/>
                    </Project>");

            MockLogger mockLogger = new MockLogger();
            List<ILogger> loggerList = new List<ILogger>();
            loggerList.Add(mockLogger);

            Project project = new Project(XmlReader.Create(new StringReader(content)));
            ProjectInstance instance = project.CreateProjectInstance();
            Assert.AreEqual(instance.DefaultTargets.Count, 2);
            Assert.AreEqual(instance.DefaultTargets[0], "t");
            Assert.AreEqual(instance.DefaultTargets[1], "q");
        }

        /// <summary>
        /// Initial targets with empty entries doesn't break
        /// </summary>
        [Test]
        public void InitialTargetsWithBlanks()
        {
            string content = ObjectModelHelpers.CleanupFileContents(@"
                    <Project xmlns='msbuildnamespace' InitialTargets='t; ;q; ' >
                        <Target Name='t' />
                        <Target Name='q' />
                    </Project>");

            MockLogger mockLogger = new MockLogger();
            List<ILogger> loggerList = new List<ILogger>();
            loggerList.Add(mockLogger);

            Project project = new Project(XmlReader.Create(new StringReader(content)));
            ProjectInstance instance = project.CreateProjectInstance();
            Assert.AreEqual(instance.InitialTargets.Count, 2);
            Assert.AreEqual(instance.InitialTargets[0], "t");
            Assert.AreEqual(instance.InitialTargets[1], "q");
        }

        /// <summary>
        /// Test that the default value for $(MSBuildExtensionsPath) points to "c:\program files\msbuild" in a 64-bit process
        /// or on a 32-bit machine and "c:\program files (x86)\msbuild" in a 32-bit process on a 64-bit machine. 
        /// </summary>
        [Test]
        public void MSBuildExtensionsPathDefault_Legacy()
        {
            string specialPropertyName = "MSBuildExtensionsPath";

            // Save the old copy of the MSBuildExtensionsPath, so we can restore it when the unit test is done.
            string backupMSBuildExtensionsPath = Environment.GetEnvironmentVariable(specialPropertyName);
            string backupMagicSwitch = Environment.GetEnvironmentVariable("MSBUILDLEGACYEXTENSIONSPATH");
            string targetVar = Environment.GetEnvironmentVariable("Target");
            string numberVar = Environment.GetEnvironmentVariable("0env");
            string msbuildVar = Environment.GetEnvironmentVariable("msbuildtoolsversion");

            try
            {
                // Set an environment variable called MSBuildExtensionsPath to some value, for the purpose
                // of seeing whether our value wins.
                Environment.SetEnvironmentVariable(specialPropertyName, null);
                Environment.SetEnvironmentVariable("MSBUILDLEGACYEXTENSIONSPATH", "1");

                // Need to create a new project collection object in order to pick up the new environment variables.
                Project project = new Project(new ProjectCollection());

                string msbuildPath = NativeMethodsShared.IsWindows ?
                    Environment.GetFolderPath(Environment.SpecialFolder.ProgramFiles) + Path.DirectorySeparatorChar + "MSBuild" :
                    "MSBuild";
                Assert.AreEqual(msbuildPath, project.GetPropertyValue(specialPropertyName));
            }
            finally
            {
                // Restore the original value of the MSBuildExtensionsPath environment variable.
                Environment.SetEnvironmentVariable(specialPropertyName, backupMSBuildExtensionsPath);
                Environment.SetEnvironmentVariable("MSBUILDLEGACYEXTENSIONSPATH", backupMagicSwitch);
                Environment.SetEnvironmentVariable("Target", targetVar);
                Environment.SetEnvironmentVariable("0env", numberVar);
                Environment.SetEnvironmentVariable("msbuildtoolsversion", msbuildVar);
            }
        }

        /// <summary>
        /// Test that the default value for $(MSBuildExtensionsPath) points to the 32-bit Program Files always 
        /// (ie. it should have the same value as MSBuildExtensionsPath32). 
        /// </summary>
        [Test]
        public void MSBuildExtensionsPathDefault()
        {
            string specialPropertyName = "MSBuildExtensionsPath";
            string specialPropertyName32 = "MSBuildExtensionsPath32";

            // Save the old copy of the MSBuildExtensionsPath, so we can restore it when the unit test is done.
            string backupMSBuildExtensionsPath = Environment.GetEnvironmentVariable(specialPropertyName);
            string backupMSBuildExtensionsPath32 = Environment.GetEnvironmentVariable(specialPropertyName32);
            string backupMagicSwitch = Environment.GetEnvironmentVariable("MSBUILDLEGACYEXTENSIONSPATH");
            string targetVar = Environment.GetEnvironmentVariable("Target");
            string numberVar = Environment.GetEnvironmentVariable("0env");
            string msbuildVar = Environment.GetEnvironmentVariable("msbuildtoolsversion");

            try
            {
                // Set any pre-existing environment variables to null, just in case someone had set 
                // MSBuildExtensionsPath or MSBuildExtensionsPath32 explicitly in the environment. 
                Environment.SetEnvironmentVariable(specialPropertyName, null);
                Environment.SetEnvironmentVariable(specialPropertyName32, null);
                Environment.SetEnvironmentVariable("MSBUILDLEGACYEXTENSIONSPATH", null);

                // Need to create a new project collection object in order to pick up the new environment variables.
                Project project = new Project(new ProjectCollection());

                Assert.AreEqual(project.GetPropertyValue(specialPropertyName32), project.GetPropertyValue(specialPropertyName));
            }
            finally
            {
                // Restore the original value of the MSBuildExtensionsPath environment variable.
                Environment.SetEnvironmentVariable(specialPropertyName, backupMSBuildExtensionsPath);
                Environment.SetEnvironmentVariable(specialPropertyName32, backupMSBuildExtensionsPath32);
                Environment.SetEnvironmentVariable("MSBUILDLEGACYEXTENSIONSPATH", backupMagicSwitch);
                Environment.SetEnvironmentVariable("Target", targetVar);
                Environment.SetEnvironmentVariable("0env", numberVar);
                Environment.SetEnvironmentVariable("msbuildtoolsversion", msbuildVar);
            }
        }

        /// <summary>
        /// Test that if I set an environment variable called "MSBuildExtensionPath", that my env var
        /// should win over whatever MSBuild thinks the default is.
        /// </summary>
        [Test]
        public void MSBuildExtensionsPathWithEnvironmentOverride()
        {
            // Save the old copy of the MSBuildExtensionsPath, so we can restore it when the unit test is done.
            string backupMSBuildExtensionsPath = Environment.GetEnvironmentVariable("MSBuildExtensionsPath");

            try
            {
                // Set an environment variable called MSBuildExtensionsPath to some value, for the purpose
                // of seeing whether our value wins.
                Environment.SetEnvironmentVariable("MSBuildExtensionsPath", @"c:\foo\bar");

                // Need to create a new project collection object in order to pick up the new environment variables.
                Project project = new Project(new ProjectCollection());

                Assert.AreEqual(@"c:\foo\bar", project.GetPropertyValue("MSBuildExtensionsPath"));
            }
            finally
            {
                Environment.SetEnvironmentVariable("MSBuildExtensionsPath", backupMSBuildExtensionsPath);
            }
        }

        /// <summary>
        /// Test that if I set a global property called "MSBuildExtensionPath", that my global property
        /// should win over whatever MSBuild thinks the default is.
        /// </summary>
        [Test]
        public void MSBuildExtensionsPathWithGlobalOverride()
        {
            Project project = new Project(new ProjectCollection());

            // Set a global property called MSBuildExtensionsPath to some value, for the purpose
            // of seeing whether our value wins.
            project.SetGlobalProperty("MSBuildExtensionsPath", @"c:\devdiv\vscore\msbuild");
            project.ReevaluateIfNecessary();

            Assert.AreEqual(@"c:\devdiv\vscore\msbuild", project.GetPropertyValue("MSBuildExtensionsPath"));
        }

        /// <summary>
        /// The default value for $(MSBuildExtensionsPath32) should point to "c:\program files (x86)\msbuild" on a 64 bit machine. 
        /// We can't test that unless we are on a 64 bit box, but this test will work on either
        /// </summary>
        [Test]
        public void MSBuildExtensionsPath32Default()
        {
            // On a 64 bit machine we always want to use the program files x86.  If we are running as a 64 bit process then this variable will be set correctly
            // If we are on a 32 bit machine or running as a 32 bit process then this variable will be null and the programFiles variable will be correct.
            string expected = Environment.GetEnvironmentVariable("ProgramFiles(x86)");
            if (String.IsNullOrEmpty(expected))
            {
                // 32 bit box
                expected = Environment.GetFolderPath(Environment.SpecialFolder.ProgramFiles);
            }

            string extensionsPath32Env = Environment.GetEnvironmentVariable("MSBuildExtensionsPath32");

            try
            {
                Environment.SetEnvironmentVariable("MSBuildExtensionsPath32", null);
                Project project = new Project(new ProjectCollection());

                string msbuildPath = NativeMethodsShared.IsWindows ? Path.Combine(expected, "MSBuild") : "MSBuild";
                Assert.AreEqual(msbuildPath, project.GetPropertyValue("MSBuildExtensionsPath32"));
            }
            finally
            {
                Environment.SetEnvironmentVariable("MSBuildExtensionsPath32", extensionsPath32Env);
            }
        }

        /// <summary>
        /// Set an env var called MSBuildExtensionsPath32 to some value, for the purpose
        /// of seeing whether our value wins.
        /// </summary>
        [Test]
        public void MSBuildExtensionsPath32WithEnvironmentOverride()
        {
            string originalMSBuildExtensionsPath32Value = Environment.GetEnvironmentVariable("MSBuildExtensionsPath32");

            try
            {
                Environment.SetEnvironmentVariable("MSBuildExtensionsPath32", @"c:\devdiv\vscore\msbuild");
                Project project = new Project(new ProjectCollection());
                string msbuildExtensionsPath32Value = project.GetPropertyValue("MSBuildExtensionsPath32");
                Assert.AreEqual(@"c:\devdiv\vscore\msbuild", msbuildExtensionsPath32Value);
            }
            finally
            {
                // And restore the old value
                Environment.SetEnvironmentVariable("MSBuildExtensionsPath32", originalMSBuildExtensionsPath32Value);
            }
        }

        /// <summary>
        /// Set a global property called MSBuildExtensionsPath32 to some value, for the purpose
        /// of seeing whether our value wins.
        /// </summary>
        [Test]
        public void MSBuildExtensionsPath32WithGlobalOverride()
        {
            Project project = new Project(new ProjectCollection());

            project.SetGlobalProperty("MSBuildExtensionsPath32", @"c:\devdiv\vscore\msbuild");
            string msbuildExtensionsPath32Value = project.GetPropertyValue("MSBuildExtensionsPath32");
            Assert.AreEqual(@"c:\devdiv\vscore\msbuild", msbuildExtensionsPath32Value);
        }

        /// <summary>
        /// The default value for $(MSBuildExtensionsPath64) should point to "c:\program files\msbuild" on a 64 bit machine, 
        /// and should be empty on a 32-bit machine. 
        /// We can't test that unless we are on a 64 bit box, but this test will work on either
        /// </summary>
        [Test]
        public void MSBuildExtensionsPath64Default()
        {
            string expected = string.Empty;

            // If we are on a 32 bit machine then this variable will be null.
            string programFiles32 = Environment.GetEnvironmentVariable("ProgramFiles(x86)");
            if (!String.IsNullOrEmpty(programFiles32))
            {
                // only set in 32-bit windows on 64-bit machines
                expected = Environment.GetEnvironmentVariable("ProgramW6432");

                if (string.IsNullOrEmpty(expected))
                {
                    // 64-bit window on a 64-bit machine -- ProgramFiles is correct
                    expected = Environment.GetFolderPath(Environment.SpecialFolder.ProgramFiles);
                }
            }

            if (!string.IsNullOrEmpty(expected))
            {
                expected = expected + @"\MSBuild";
            }

            Project project = new Project();

            Assert.AreEqual(expected, project.GetPropertyValue("MSBuildExtensionsPath64"));
        }

        /// <summary>
        /// Set an env var called MSBuildExtensionsPath64 to some value, for the purpose
        /// of seeing whether our value wins.
        /// </summary>
        [Test]
        public void MSBuildExtensionsPath64WithEnvironmentOverride()
        {
            string originalMSBuildExtensionsPath64Value = Environment.GetEnvironmentVariable("MSBuildExtensionsPath64");

            try
            {
                Environment.SetEnvironmentVariable("MSBuildExtensionsPath64", @"c:\devdiv\vscore\msbuild");
                Project project = new Project(new ProjectCollection());
                string msbuildExtensionsPath64Value = project.GetPropertyValue("MSBuildExtensionsPath64");
                Assert.AreEqual(@"c:\devdiv\vscore\msbuild", msbuildExtensionsPath64Value);
            }
            finally
            {
                // And restore the old value
                Environment.SetEnvironmentVariable("MSBuildExtensionsPath64", originalMSBuildExtensionsPath64Value);
            }
        }

        /// <summary>
        /// Set a global property called MSBuildExtensionsPath64 to some value, for the purpose
        /// of seeing whether our value wins.
        /// </summary>
        [Test]
        public void MSBuildExtensionsPath64WithGlobalOverride()
        {
            Project project = new Project(new ProjectCollection());

            project.SetGlobalProperty("MSBuildExtensionsPath64", @"c:\devdiv\vscore\msbuild");
            string msbuildExtensionsPath64Value = project.GetPropertyValue("MSBuildExtensionsPath64");
            Assert.AreEqual(@"c:\devdiv\vscore\msbuild", msbuildExtensionsPath64Value);
        }

        /// <summary>
        /// Verify whether LocalAppData property is set by default in msbuild 
        /// with the path of the OS special LocalApplicationData or ApplicationData folders.
        /// </summary>
        [Test]
        public void LocalAppDataDefault()
        {
            string expected = Environment.GetFolderPath(Environment.SpecialFolder.LocalApplicationData);
            if (String.IsNullOrEmpty(expected))
            {
                expected = Environment.GetFolderPath(Environment.SpecialFolder.ApplicationData);
            }

            Project project = new Project();

            Assert.AreEqual(expected, project.GetPropertyValue("LocalAppData"));
        }

        /// <summary>
        /// Set an env var called LocalAppData to some value, for the purpose
        /// of seeing whether our value wins.
        /// </summary>
        [Test]
        public void LocalAppDataWithEnvironmentOverride()
        {
            string originalLocalAppDataValue = Environment.GetEnvironmentVariable("LocalAppData");

            try
            {
                Environment.SetEnvironmentVariable("LocalAppData", @"c:\AppData\Local");
                Project project = new Project(new ProjectCollection());
                string localAppDataValue = project.GetPropertyValue("LocalAppData");
                Assert.AreEqual(@"c:\AppData\Local", localAppDataValue);
            }
            finally
            {
                // And restore the old value
                Environment.SetEnvironmentVariable("LocalAppData", originalLocalAppDataValue);
            }
        }

        /// <summary>
        /// Set a global property called LocalAppData to some value, for the purpose
        /// of seeing whether our value wins.
        /// </summary>
        [Test]
        public void LocalAppDataWithGlobalOverride()
        {
            Project project = new Project(new ProjectCollection());

            project.SetGlobalProperty("LocalAppData", @"c:\AppData\Local");
            string localAppDataValue = project.GetPropertyValue("LocalAppData");
            Assert.AreEqual(@"c:\AppData\Local", localAppDataValue);
        }

        /// <summary>
        /// Test standard reserved properties
        /// </summary>
        [Test]
        public void ReservedProjectProperties()
        {
            string file = NativeMethodsShared.IsWindows ? @"c:\foo\bar.csproj" : "/foo/bar.csproj";
            string dir = NativeMethodsShared.IsWindows ? @"c:\foo" : "/foo";
            ProjectRootElement xml = ProjectRootElement.Create(file);
            xml.DefaultTargets = "Build";
            Project project = new Project(xml);

            Assert.AreEqual(dir, project.GetPropertyValue("MSBuildProjectDirectory"));
            Assert.AreEqual(@"foo", project.GetPropertyValue("MSBuildProjectDirectoryNoRoot"));
            Assert.AreEqual("bar.csproj", project.GetPropertyValue("MSBuildProjectFile"));
            Assert.AreEqual(".csproj", project.GetPropertyValue("MSBuildProjectExtension"));
            Assert.AreEqual(file, project.GetPropertyValue("MSBuildProjectFullPath"));
            Assert.AreEqual("bar", project.GetPropertyValue("MSBuildProjectName"));
        }

        /// <summary>
        /// Test standard reserved properties
        /// </summary>
        [Test]
        public void ReservedProjectPropertiesAtRoot()
        {
            string file = NativeMethodsShared.IsWindows ? @"c:\bar.csproj" : "/bar.csproj";
            string dir = NativeMethodsShared.IsWindows ? @"c:\" : "/";
            ProjectRootElement xml = ProjectRootElement.Create(file);
            Project project = new Project(xml);

            Assert.AreEqual(dir, project.GetPropertyValue("MSBuildProjectDirectory"));
            Assert.AreEqual(string.Empty, project.GetPropertyValue("MSBuildProjectDirectoryNoRoot"));
            Assert.AreEqual("bar.csproj", project.GetPropertyValue("MSBuildProjectFile"));
            Assert.AreEqual(".csproj", project.GetPropertyValue("MSBuildProjectExtension"));
            Assert.AreEqual(file, project.GetPropertyValue("MSBuildProjectFullPath"));
            Assert.AreEqual("bar", project.GetPropertyValue("MSBuildProjectName"));
        }

        /// <summary>
        /// Test standard reserved properties on UNC at root
        /// </summary>
        [Test]
        public void ReservedProjectPropertiesOnUNCRoot()
        {
            if (!NativeMethodsShared.IsWindows)
            {
                Assert.Ignore("UNC is only available under Windows");
            }

            string uncFile = @"\\foo\bar\baz.csproj";
            ProjectRootElement xml = ProjectRootElement.Create(uncFile);
            Project project = new Project(xml);

            Assert.AreEqual(@"\\foo\bar", project.GetPropertyValue("MSBuildProjectDirectory"));
            Assert.AreEqual(string.Empty, project.GetPropertyValue("MSBuildProjectDirectoryNoRoot"));
            Assert.AreEqual("baz.csproj", project.GetPropertyValue("MSBuildProjectFile"));
            Assert.AreEqual(".csproj", project.GetPropertyValue("MSBuildProjectExtension"));
            Assert.AreEqual(@"\\foo\bar\baz.csproj", project.GetPropertyValue("MSBuildProjectFullPath"));
            Assert.AreEqual("baz", project.GetPropertyValue("MSBuildProjectName"));
        }

        /// <summary>
        /// Test standard reserved properties on UNC
        /// </summary>
        [Test]
        public void ReservedProjectPropertiesOnUNC()
        {
            if (!NativeMethodsShared.IsWindows)
            {
                Assert.Ignore("UNC is only available under Windows");
            }

            string uncFile = @"\\foo\bar\baz\biz.csproj";
            ProjectRootElement xml = ProjectRootElement.Create(uncFile);
            Project project = new Project(xml);

            Assert.AreEqual(@"\\foo\bar\baz", project.GetPropertyValue("MSBuildProjectDirectory"));
            Assert.AreEqual(@"baz", project.GetPropertyValue("MSBuildProjectDirectoryNoRoot"));
            Assert.AreEqual("biz.csproj", project.GetPropertyValue("MSBuildProjectFile"));
            Assert.AreEqual(".csproj", project.GetPropertyValue("MSBuildProjectExtension"));
            Assert.AreEqual(@"\\foo\bar\baz\biz.csproj", project.GetPropertyValue("MSBuildProjectFullPath"));
            Assert.AreEqual("biz", project.GetPropertyValue("MSBuildProjectName"));
        }

        /// <summary>
        /// Verify when a node count is passed through on the project collection that the correct number is used to evaluate the msbuildNodeCount
        /// </summary>
        [Test]
        public void VerifyMsBuildNodeCountReservedProperty()
        {
            string content = ObjectModelHelpers.CleanupFileContents(@"
                             <Project ToolsVersion=""msbuilddefaulttoolsversion"" xmlns='msbuildnamespace'>
                                <PropertyGroup>
                                    <abcdef>$(MSBuildNodeCount)</abcdef>
                                </PropertyGroup>
                                
                                <Target Name='t'>
                                    <Message Text='[$(abcdef)]' />
                                </Target>
                              </Project>");

            // Setup a project collection which asks for 4 nodes
            ProjectCollection collection =
                new ProjectCollection(
                    ProjectCollection.GlobalProjectCollection.GlobalProperties,
                    ProjectCollection.GlobalProjectCollection.Loggers,
                                   null,
                                   ProjectCollection.GlobalProjectCollection.ToolsetLocations,
                                   4,
                    false);

            Project project = new Project(XmlReader.Create(new StringReader(content)), new Dictionary<string, string>(), ObjectModelHelpers.MSBuildDefaultToolsVersion, collection);

            MockLogger logger = new MockLogger();
            bool result = project.Build(logger);
            Assert.AreEqual(true, result);
            logger.AssertLogContains(string.Format("[{0}]", 4));
        }

        /// <summary>
        /// Verify when no node count is passed that we evaluate MsBuildNodeCount to 1
        /// </summary>
        [Test]
        public void VerifyMsBuildNodeCountReservedPropertyDefault()
        {
            string content = ObjectModelHelpers.CleanupFileContents(@"
                             <Project ToolsVersion=""msbuilddefaulttoolsversion"" xmlns='msbuildnamespace'>
                                <PropertyGroup>
                                    <abcdef>$(MSBuildNodeCount)</abcdef>
                                </PropertyGroup>
                                
                                <Target Name='t'>
                                    <Message Text='[$(abcdef)]' />
                                </Target>
                              </Project>");

            Project project = new Project(XmlReader.Create(new StringReader(content)));

            MockLogger logger = new MockLogger();
            bool result = project.Build(logger);
            Assert.AreEqual(true, result);
            logger.AssertLogContains(string.Format("[{0}]", 1));
        }

        /// <summary>
        /// Verify that the programfiles32 property points to the correct location
        /// </summary>
        [Test]
        public void VerifyMsbuildProgramFiles32ReservedProperty()
        {
            string content = ObjectModelHelpers.CleanupFileContents(@"
                             <Project ToolsVersion=""msbuilddefaulttoolsversion"" xmlns='msbuildnamespace'>
                                <PropertyGroup>
                                    <abcdef>$(MsBuildProgramFiles32)</abcdef>
                                </PropertyGroup>
                                
                                <Target Name='t'>
                                    <Message Text='[$(abcdef)]' />
                                </Target>
                              </Project>");
            Project project = new Project(XmlReader.Create(new StringReader(content)));

            MockLogger logger = new MockLogger();
            bool result = project.Build(logger);
            Assert.AreEqual(true, result);
            logger.AssertLogContains(string.Format("[{0}]", FrameworkLocationHelper.programFiles32));
        }

        /// <summary>
        /// Basic verification -- adding the tag to the ProjectRootElement on its own does nothing.  
        /// </summary>
        [Test]
        public void VerifyTreatAsLocalPropertyTagDoesNothingIfNoGlobalProperty()
        {
            string content = ObjectModelHelpers.CleanupFileContents(@"
                             <Project ToolsVersion=""msbuilddefaulttoolsversion"" TreatAsLocalProperty=""Foo"" xmlns='msbuildnamespace'>
                                <PropertyGroup>
                                    <Foo>Bar</Foo>
                                </PropertyGroup>

                                <Target Name='t'>
                                    <Message Text='[$(Foo)]' />
                                </Target>
                              </Project>");
            Project project = new Project(XmlReader.Create(new StringReader(content)));

            MockLogger logger = new MockLogger();
            bool result = project.Build(logger);
            Assert.AreEqual(true, result);
            logger.AssertLogContains("[Bar]");
        }

        /// <summary>
        /// Basic verification -- with no TreatAsLocalProperty, but with a global property specified, the global property 
        /// overrides the local property.  
        /// </summary>
        [Test]
        public void VerifyGlobalPropertyOverridesIfNoTreatAsLocalProperty()
        {
            string content = ObjectModelHelpers.CleanupFileContents(@"
                             <Project ToolsVersion=""msbuilddefaulttoolsversion"" xmlns='msbuildnamespace'>
                                <PropertyGroup>
                                    <Foo>Bar</Foo>
                                </PropertyGroup>

                                <Target Name='t'>
                                    <Message Text='[$(Foo)]' />
                                </Target>
                              </Project>");

            IDictionary<string, string> globalProperties = new Dictionary<string, string>(StringComparer.OrdinalIgnoreCase);
            globalProperties.Add("Foo", "Baz");

            Project project = new Project(XmlReader.Create(new StringReader(content)), globalProperties, null);

            MockLogger logger = new MockLogger();
            bool result = project.Build(logger);
            Assert.AreEqual(true, result);
            logger.AssertLogContains("[Baz]");
        }

        /// <summary>
        /// Basic verification -- with TreatAsLocalProperty, and with a global property specified, the local property 
        /// overrides the global property.  
        /// </summary>
        [Test]
        public void VerifyLocalPropertyOverridesIfTreatAsLocalPropertySet()
        {
            string content = ObjectModelHelpers.CleanupFileContents(@"
                             <Project ToolsVersion=""msbuilddefaulttoolsversion"" TreatAsLocalProperty=""Foo"" xmlns='msbuildnamespace'>
                                <PropertyGroup>
                                    <Foo>Bar</Foo>
                                </PropertyGroup>

                                <Target Name='t'>
                                    <Message Text='[$(Foo)]' />
                                </Target>
                              </Project>");

            IDictionary<string, string> globalProperties = new Dictionary<string, string>(StringComparer.OrdinalIgnoreCase);
            globalProperties.Add("Foo", "Baz");

            Project project = new Project(XmlReader.Create(new StringReader(content)), globalProperties, null);

            MockLogger logger = new MockLogger();
            bool result = project.Build(logger);
            Assert.AreEqual(true, result);
            logger.AssertLogContains("[Bar]");
        }

        /// <summary>
        /// Basic verification -- with TreatAsLocalProperty set, but to a different property than is being passed as a global, the 
        /// global property overrides the local property.  
        /// </summary>
        [Test]
        public void VerifyGlobalPropertyOverridesNonSpecifiedLocalProperty()
        {
            string content = ObjectModelHelpers.CleanupFileContents(@"
                             <Project ToolsVersion=""msbuilddefaulttoolsversion"" TreatAsLocalProperty=""Foo2"" xmlns='msbuildnamespace'>
                                <PropertyGroup>
                                    <Foo>Bar</Foo>
                                </PropertyGroup>

                                <Target Name='t'>
                                    <Message Text='[$(Foo)]' />
                                </Target>
                              </Project>");

            IDictionary<string, string> globalProperties = new Dictionary<string, string>(StringComparer.OrdinalIgnoreCase);
            globalProperties.Add("Foo", "Baz");

            Project project = new Project(XmlReader.Create(new StringReader(content)), globalProperties, null);

            MockLogger logger = new MockLogger();
            bool result = project.Build(logger);
            Assert.AreEqual(true, result);
            logger.AssertLogContains("[Baz]");
        }

        /// <summary>
        /// Basic verification -- with TreatAsLocalProperty set, but to a different property than is being passed as a global, the 
        /// global property overrides the local property.  
        /// </summary>
        [Test]
        public void VerifyLocalPropertyInheritsFromOverriddenGlobalProperty()
        {
            string content = ObjectModelHelpers.CleanupFileContents(@"
                             <Project ToolsVersion=""msbuilddefaulttoolsversion"" TreatAsLocalProperty=""Foo"" xmlns='msbuildnamespace'>
                                <PropertyGroup>
                                    <Foo>$(Foo)Bar</Foo>
                                </PropertyGroup>

                                <Target Name='t'>
                                    <Message Text='[$(Foo)]' />
                                </Target>
                              </Project>");

            IDictionary<string, string> globalProperties = new Dictionary<string, string>(StringComparer.OrdinalIgnoreCase);
            globalProperties.Add("Foo", "Baz");

            Project project = new Project(XmlReader.Create(new StringReader(content)), globalProperties, null);

            MockLogger logger = new MockLogger();
            bool result = project.Build(logger);
            Assert.AreEqual(true, result);
            logger.AssertLogContains("[BazBar]");
        }

        /// <summary>
        /// Basic verification -- with TreatAsLocalProperty set, but to a different property than is being passed as a global, the 
        /// global property overrides the local property.  
        /// </summary>
        [Test]
        public void VerifyTreatAsLocalPropertySpecificationWorksIfSpecificationIsItselfAProperty()
        {
            string oldEnvironmentValue = Environment.GetEnvironmentVariable("EnvironmentProperty");

            try
            {
                Environment.SetEnvironmentVariable("EnvironmentProperty", "Bar;Baz");

                string content = ObjectModelHelpers.CleanupFileContents(@"
                             <Project ToolsVersion=""msbuilddefaulttoolsversion"" TreatAsLocalProperty=""$(GlobalProperty);$(EnvironmentProperty)"" xmlns='msbuildnamespace'>
                                <PropertyGroup>
                                    <Foo>$(Foo)Foo2</Foo>
                                    <Bar>$(Bar)Bar2</Bar>
                                    <Baz>$(Baz)Baz2</Baz>
                                </PropertyGroup>

                                <Target Name='t'>
                                    <Message Text='  .[$(Foo)].' />
                                    <Message Text=' .[[$(Bar)]].' />
                                    <Message Text='.[[[$(Baz)]]].' />
                                </Target>
                              </Project>");

                IDictionary<string, string> globalProperties = new Dictionary<string, string>(StringComparer.OrdinalIgnoreCase);
                globalProperties.Add("Foo", "Foo1");
                globalProperties.Add("Bar", "Bar1");
                globalProperties.Add("Baz", "Baz1");
                globalProperties.Add("GlobalProperty", "Foo");

                Project project = new Project(XmlReader.Create(new StringReader(content)), globalProperties, null, new ProjectCollection());

                MockLogger logger = new MockLogger();
                bool result = project.Build(logger);
                Assert.AreEqual(true, result);
                logger.AssertLogContains(".[Foo1Foo2].");
                logger.AssertLogContains(".[[Bar1Bar2]].");
                logger.AssertLogContains(".[[[Baz1Baz2]]].");
            }
            finally
            {
                Environment.SetEnvironmentVariable("EnvironmentProperty", oldEnvironmentValue);
            }
        }

        /// <summary>
        /// Basic verification -- setting an invalid TreatAsLocalProperty should be an evaluation error.
        /// </summary>
        [Test]
        [ExpectedException(typeof(InvalidProjectFileException))]
        public void VerifyInvalidTreatAsLocalProperty()
        {
            string content = ObjectModelHelpers.CleanupFileContents(@"
                             <Project ToolsVersion=""msbuilddefaulttoolsversion"" TreatAsLocalProperty=""||Bar;Foo"" xmlns='msbuildnamespace'>
                                <PropertyGroup>
                                    <Foo>Bar</Foo>
                                </PropertyGroup>

                                <Target Name='t'>
                                    <Message Text='[$(Foo)]' />
                                </Target>
                              </Project>");

            IDictionary<string, string> globalProperties = new Dictionary<string, string>(StringComparer.OrdinalIgnoreCase);
            globalProperties.Add("Foo", "Baz");

            Project project = new Project(XmlReader.Create(new StringReader(content)), globalProperties, null);

            MockLogger logger = new MockLogger();
            bool result = project.Build(logger);

            // Should not reach this point. 
            Assert.Fail();
        }

        /// <summary>
        /// Basic verification -- whitespace in the TreatAsLocalProperty definition should be trimmed.
        /// </summary>
        [Test]
        public void VerifyTreatAsLocalPropertyTrimmed()
        {
            string content = ObjectModelHelpers.CleanupFileContents(@"
                             <Project ToolsVersion=""msbuilddefaulttoolsversion"" TreatAsLocalProperty=""   Foo;
                                                                                     Goo
                                "" xmlns='msbuildnamespace'>
                                <PropertyGroup>
                                    <Foo>$(Foo)Foo</Foo>
                                    <Bar>$(Goo)Goo</Bar>
                                </PropertyGroup>

                                <Target Name='t'>
                                    <Message Text=' .[$(Foo)].' />
                                    <Message Text='.[[$(Bar)]].' />
                                </Target>
                              </Project>");

            IDictionary<string, string> globalProperties = new Dictionary<string, string>(StringComparer.OrdinalIgnoreCase);
            globalProperties.Add("Foo", "Baz");
            globalProperties.Add("Goo", "Foo");

            Project project = new Project(XmlReader.Create(new StringReader(content)), globalProperties, null);

            MockLogger logger = new MockLogger();
            bool result = project.Build(logger);
            Assert.AreEqual(true, result);
            logger.AssertLogContains(".[BazFoo].");
            logger.AssertLogContains(".[[FooGoo]].");
        }

        /// <summary>
        /// Basic verification -- if there are empty entries in the split of the properties for TreatAsLocalProperty, 
        /// they should be ignored. 
        /// </summary>
        [Test]
        public void VerifyTreatAsLocalPropertyEmptySplits()
        {
            string content = ObjectModelHelpers.CleanupFileContents(@"
                             <Project ToolsVersion=""msbuilddefaulttoolsversion"" TreatAsLocalProperty=""Foo;;;Goo"" xmlns='msbuildnamespace'>
                                <PropertyGroup>
                                    <Foo>$(Foo)Goo</Foo>
                                    <Goo>$(Goo)Goo</Goo>
                                </PropertyGroup>

                                <Target Name='t'>
                                    <Message Text=' .[$(Foo)].' />
                                    <Message Text='.[[$(Goo)]].' />
                                </Target>
                              </Project>");

            IDictionary<string, string> globalProperties = new Dictionary<string, string>(StringComparer.OrdinalIgnoreCase);
            globalProperties.Add("Foo", "Baz");
            globalProperties.Add("Goo", "Foo");

            Project project = new Project(XmlReader.Create(new StringReader(content)), globalProperties, null);

            MockLogger logger = new MockLogger();
            bool result = project.Build(logger);
            Assert.AreEqual(true, result);
            logger.AssertLogContains(".[BazGoo].");
            logger.AssertLogContains(".[[FooGoo]].");
        }

        /// <summary>
        /// Basic verification -- if looking at the project in the OM, verify that while looking at the property 
        /// value returns the mutable version, looking explicitly at the global properties dictionary still returns 
        /// the original global property value.
        /// </summary>
        [Test]
        public void VerifyGlobalPropertyRetainsOriginalValue()
        {
            string content = ObjectModelHelpers.CleanupFileContents(@"
                             <Project ToolsVersion=""msbuilddefaulttoolsversion"" TreatAsLocalProperty=""Foo"" xmlns='msbuildnamespace'>
                                <PropertyGroup>
                                    <Foo>$(Foo)Bar</Foo>
                                </PropertyGroup>

                                <Target Name='t'>
                                    <Message Text=' .[$(Foo)].' />
                                </Target>
                              </Project>");

            IDictionary<string, string> globalProperties = new Dictionary<string, string>(StringComparer.OrdinalIgnoreCase);
            globalProperties.Add("Foo", "Baz");

            Project project = new Project(XmlReader.Create(new StringReader(content)), globalProperties, null);

            Assert.AreEqual("BazBar", project.GetPropertyValue("Foo"));
            Assert.AreEqual("Baz", project.GlobalProperties["Foo"]);
        }

        /// <summary>
        /// Basic verification -- if TreatAsLocalProperty is modified on the project XML and then the project is 
        /// re-evaluated, it should be re-evaluated in the context of that modified value. 
        /// </summary>
        [Test]
        public void VerifyModificationsToTreatAsLocalPropertyRespected()
        {
            string content = ObjectModelHelpers.CleanupFileContents(@"
                             <Project ToolsVersion=""msbuilddefaulttoolsversion"" TreatAsLocalProperty=""Foo;Goo"" xmlns='msbuildnamespace'>
                                <PropertyGroup>
                                    <Foo>$(Foo)Goo</Foo>
                                    <Goo>$(Goo)Goo</Goo>
                                </PropertyGroup>

                                <Target Name='t'>
                                    <Message Text=' .[$(Foo)].' />
                                </Target>
                              </Project>");

            IDictionary<string, string> globalProperties = new Dictionary<string, string>(StringComparer.OrdinalIgnoreCase);
            globalProperties.Add("Foo", "Baz");
            globalProperties.Add("Goo", "Foo");

            Project project = new Project(XmlReader.Create(new StringReader(content)), globalProperties, null);

            Assert.AreEqual("Foo;Goo", project.Xml.TreatAsLocalProperty);

            Assert.AreEqual("BazGoo", project.GetPropertyValue("Foo"));
            Assert.AreEqual("Baz", project.GlobalProperties["Foo"]);
            Assert.AreEqual("FooGoo", project.GetPropertyValue("Goo"));
            Assert.AreEqual("Foo", project.GlobalProperties["Goo"]);

            project.Xml.TreatAsLocalProperty = "Foo";
            project.ReevaluateIfNecessary();

            Assert.AreEqual("BazGoo", project.GetPropertyValue("Foo"));
            Assert.AreEqual("Baz", project.GlobalProperties["Foo"]);
            Assert.AreEqual("Foo", project.GetPropertyValue("Goo"));
            Assert.AreEqual("Foo", project.GlobalProperties["Goo"]);
        }

        /// <summary>
        /// Basic verification -- if TreatAsLocalProperty is modified on the project XML and then the project is 
        /// re-evaluated, it should be re-evaluated in the context of that modified value. 
        /// </summary>
        [Test]
        public void VerifyModificationsToGlobalPropertiesRespected()
        {
            string content = ObjectModelHelpers.CleanupFileContents(@"
                             <Project ToolsVersion=""msbuilddefaulttoolsversion"" TreatAsLocalProperty=""Foo"" xmlns='msbuildnamespace'>
                                <PropertyGroup>
                                    <Foo>$(Foo)Bar</Foo>
                                </PropertyGroup>

                                <Target Name='t'>
                                    <Message Text=' .[$(Foo)].' />
                                </Target>
                              </Project>");

            Project project = new Project(XmlReader.Create(new StringReader(content)));

            Assert.AreEqual("Bar", project.GetPropertyValue("Foo"));
            Assert.IsFalse(project.GlobalProperties.ContainsKey("Foo"));

            project.SetGlobalProperty("Foo", "Baz");
            project.ReevaluateIfNecessary();

            Assert.AreEqual("BazBar", project.GetPropertyValue("Foo"));
            Assert.AreEqual("Baz", project.GlobalProperties["Foo"]);

            project.RemoveGlobalProperty("Foo");
            project.ReevaluateIfNecessary();

            Assert.AreEqual("Bar", project.GetPropertyValue("Foo"));
            Assert.IsFalse(project.GlobalProperties.ContainsKey("Foo"));
        }

        /// <summary>
        /// Basic verification -- with TreatAsLocalProperty set to multiple global properties, and with multiple global properties 
        /// passed in, only the ones that are marked TALP are overridable.  
        /// </summary>
        [Test]
        public void VerifyOnlySpecifiedPropertiesOverridden()
        {
            string content = ObjectModelHelpers.CleanupFileContents(@"
                             <Project ToolsVersion=""msbuilddefaulttoolsversion"" TreatAsLocalProperty=""Foo;Bar"" xmlns='msbuildnamespace'>
                                <PropertyGroup>
                                    <Foo>Foo2</Foo>
                                    <Bar>Bar2</Bar>
                                    <Baz>Baz2</Baz>
                                </PropertyGroup>

                                <Target Name='t'>
                                    <Message Text='  .[$(Foo)].' />
                                    <Message Text=' .[[$(Bar)]].' />
                                    <Message Text='.[[[$(Baz)]]].' />
                                </Target>
                              </Project>");

            IDictionary<string, string> globalProperties = new Dictionary<string, string>(StringComparer.OrdinalIgnoreCase);
            globalProperties.Add("Foo", "Foo1");
            globalProperties.Add("Bar", "Bar1");
            globalProperties.Add("Baz", "Baz1");

            Project project = new Project(XmlReader.Create(new StringReader(content)), globalProperties, null);

            MockLogger logger = new MockLogger();
            bool result = project.Build(logger);
            Assert.AreEqual(true, result);
            logger.AssertLogContains(".[Foo2].");
            logger.AssertLogContains(".[[Bar2]].");
            logger.AssertLogContains(".[[[Baz1]]].");
        }

        /// <summary>
        /// If TreatAsLocalProperty is set in a parent project, that property is still treated as overridable 
        /// when defined in an imported project. 
        /// </summary>
        [Test]
        public void VerifyPropertySetInImportStillOverrides()
        {
            string projectContents = ObjectModelHelpers.CleanupFileContents(@"
                             <Project ToolsVersion=""msbuilddefaulttoolsversion"" TreatAsLocalProperty=""Foo"" xmlns='msbuildnamespace'>

                                <Target Name='t'>
                                    <Message Text='[$(Foo)]' />
                                </Target>

                                <Import Project=""import.proj"" />
                              </Project>");

            string importContents = ObjectModelHelpers.CleanupFileContents(@"
                             <Project ToolsVersion=""msbuilddefaulttoolsversion"" xmlns='msbuildnamespace'>
                                <PropertyGroup>
                                    <Foo>$(Foo)Bar</Foo>
                                </PropertyGroup>
                              </Project>");

            string projectDirectory = Path.Combine(Path.GetTempPath(), "VerifyPropertySetInImportStillOverrides");

            try
            {
                if (Directory.Exists(projectDirectory))
                {
                    Directory.Delete(projectDirectory, true /* recursive delete */);
                }

                Directory.CreateDirectory(projectDirectory);

                string primaryProject = Path.Combine(projectDirectory, "project.proj");
                string import = Path.Combine(projectDirectory, "import.proj");

                File.WriteAllText(primaryProject, projectContents);
                File.WriteAllText(import, importContents);

                IDictionary<string, string> globalProperties = new Dictionary<string, string>(StringComparer.OrdinalIgnoreCase);
                globalProperties.Add("Foo", "Baz");

                Project project = new Project(primaryProject, globalProperties, null);

                MockLogger logger = new MockLogger();
                bool result = project.Build(logger);
                Assert.AreEqual(true, result);
                logger.AssertLogContains("[BazBar]");
            }
            finally
            {
                if (Directory.Exists(projectDirectory))
                {
                    Directory.Delete(projectDirectory, true /* recursive delete */);
                }
            }
        }

        /// <summary>
        /// If TreatAsLocalProperty is set in an imported project, any instances of that property in the parent 
        /// project before the import are ignored and the global property value is used instead. 
        /// </summary>
        [Test]
        public void VerifyTreatAsLocalPropertyInImportDoesntAffectParentProjectAboveIt()
        {
            string projectContents = ObjectModelHelpers.CleanupFileContents(@"
                             <Project ToolsVersion=""msbuilddefaulttoolsversion"" xmlns='msbuildnamespace'>
                                <PropertyGroup>
                                    <Foo>Bar</Foo>
                                </PropertyGroup>

                                <Target Name='t'>
                                    <Message Text='[$(Foo)]' />
                                </Target>

                                <Import Project=""import.proj"" />
                              </Project>");

            string importContents = ObjectModelHelpers.CleanupFileContents(@"
                             <Project ToolsVersion=""msbuilddefaulttoolsversion"" TreatAsLocalProperty=""Foo"" xmlns='msbuildnamespace'>

                              </Project>");

            string projectDirectory = Path.Combine(Path.GetTempPath(), "VerifyTreatAsLocalPropertyInImportDoesntAffectParentProjectAboveIt");

            try
            {
                if (Directory.Exists(projectDirectory))
                {
                    Directory.Delete(projectDirectory, true /* recursive delete */);
                }

                Directory.CreateDirectory(projectDirectory);

                string primaryProject = Path.Combine(projectDirectory, "project.proj");
                string import = Path.Combine(projectDirectory, "import.proj");

                File.WriteAllText(primaryProject, projectContents);
                File.WriteAllText(import, importContents);

                IDictionary<string, string> globalProperties = new Dictionary<string, string>(StringComparer.OrdinalIgnoreCase);
                globalProperties.Add("Foo", "Baz");

                Project project = new Project(primaryProject, globalProperties, null);

                MockLogger logger = new MockLogger();
                bool result = project.Build(logger);
                Assert.AreEqual(true, result);
                logger.AssertLogContains("[Baz]");
            }
            finally
            {
                if (Directory.Exists(projectDirectory))
                {
                    Directory.Delete(projectDirectory, true /* recursive delete */);
                }
            }
        }

        /// <summary>
        /// If TreatAsLocalProperty is set in an imported project, any instances of that property in the parent 
        /// project after the import recognize the TreatAsLocalProperty flag and override the global property value. 
        /// </summary>
        [Test]
        public void VerifyTreatAsLocalPropertyInImportAffectsParentProjectBelowIt()
        {
            string projectContents = ObjectModelHelpers.CleanupFileContents(@"
                             <Project ToolsVersion=""msbuilddefaulttoolsversion"" xmlns='msbuildnamespace'>
                                <Import Project=""import.proj"" />
                                <PropertyGroup>
                                    <Foo>Bar</Foo>
                                </PropertyGroup>

                                <Target Name='t'>
                                    <Message Text='[$(Foo)]' />
                                </Target>
                              </Project>");

            string importContents = ObjectModelHelpers.CleanupFileContents(@"
                             <Project ToolsVersion=""msbuilddefaulttoolsversion"" TreatAsLocalProperty=""Foo"" xmlns='msbuildnamespace'>

                              </Project>");

            string projectDirectory = Path.Combine(Path.GetTempPath(), "VerifyTreatAsLocalPropertyInImportAffectsParentProjectBelowIt");

            try
            {
                if (Directory.Exists(projectDirectory))
                {
                    Directory.Delete(projectDirectory, true /* recursive delete */);
                }

                Directory.CreateDirectory(projectDirectory);

                string primaryProject = Path.Combine(projectDirectory, "project.proj");
                string import = Path.Combine(projectDirectory, "import.proj");

                File.WriteAllText(primaryProject, projectContents);
                File.WriteAllText(import, importContents);

                IDictionary<string, string> globalProperties = new Dictionary<string, string>(StringComparer.OrdinalIgnoreCase);
                globalProperties.Add("Foo", "Baz");

                Project project = new Project(primaryProject, globalProperties, null);

                MockLogger logger = new MockLogger();
                bool result = project.Build(logger);
                Assert.AreEqual(true, result);
                logger.AssertLogContains("[Bar]");
            }
            finally
            {
                if (Directory.Exists(projectDirectory))
                {
                    Directory.Delete(projectDirectory, true /* recursive delete */);
                }
            }
        }

        /// <summary>
        /// If TreatAsLocalProperty is set in both the parent and imported project, the end result 
        /// set of overridable properties is the union of the two sets, though of course you cannot 
        /// override a property until you reach the import that mentions it in its TreatAsLocalProperty 
        /// parameter.
        /// </summary>
        [Test]
        public void VerifyTreatAsLocalPropertyUnionBetweenImports()
        {
            string projectContents = ObjectModelHelpers.CleanupFileContents(@"
                             <Project ToolsVersion=""msbuilddefaulttoolsversion"" TreatAsLocalProperty=""Foo"" xmlns='msbuildnamespace'>
                                <PropertyGroup>
                                    <Foo>$(Foo)Foo1</Foo>
                                    <Bar>$(Bar)Bar1</Bar>
                                    <Baz>$(Baz)Baz1</Baz>
                                </PropertyGroup>

                                <Target Name='t'>
                                    <Message Text='  .[$(Foo)].' />
                                    <Message Text=' .[[$(Bar)]].' />
                                    <Message Text='.[[[$(Baz)]]].' />
                                </Target>

                                <Import Project=""import.proj"" />
                            </Project>");

            string importContents = ObjectModelHelpers.CleanupFileContents(@"
                             <Project ToolsVersion=""msbuilddefaulttoolsversion"" TreatAsLocalProperty=""Bar;Baz"" xmlns='msbuildnamespace'>
                                <PropertyGroup>
                                    <Foo>$(Foo)Foo2</Foo>
                                    <Bar>$(Bar)Bar2</Bar>
                                    <Baz>$(Baz)Baz2</Baz>
                                </PropertyGroup>

                              </Project>");

            string projectDirectory = Path.Combine(Path.GetTempPath(), "VerifyTreatAsLocalPropertyUnionBetweenImports");

            try
            {
                if (Directory.Exists(projectDirectory))
                {
                    Directory.Delete(projectDirectory, true /* recursive delete */);
                }

                Directory.CreateDirectory(projectDirectory);

                string primaryProject = Path.Combine(projectDirectory, "project.proj");
                string import = Path.Combine(projectDirectory, "import.proj");

                File.WriteAllText(primaryProject, projectContents);
                File.WriteAllText(import, importContents);

                IDictionary<string, string> globalProperties = new Dictionary<string, string>(StringComparer.OrdinalIgnoreCase);
                globalProperties.Add("Foo", "Foo3");
                globalProperties.Add("Bar", "Bar3");
                globalProperties.Add("Baz", "Baz3");

                Project project = new Project(primaryProject, globalProperties, null);

                MockLogger logger = new MockLogger();
                bool result = project.Build(logger);
                Assert.AreEqual(true, result);
                logger.AssertLogContains(".[Foo3Foo1Foo2].");
                logger.AssertLogContains(".[[Bar3Bar2]].");
                logger.AssertLogContains(".[[[Baz3Baz2]]].");
            }
            finally
            {
                if (Directory.Exists(projectDirectory))
                {
                    Directory.Delete(projectDirectory, true /* recursive delete */);
                }
            }
        }

        /// <summary>
        /// If a property is set to TreatAsLocalProperty in both the parent project and the import, this is 
        /// silently acknowledged.
        /// </summary>
        [Test]
        public void VerifyDuplicateTreatAsLocalProperty()
        {
            string projectContents = ObjectModelHelpers.CleanupFileContents(@"
                             <Project ToolsVersion=""msbuilddefaulttoolsversion"" TreatAsLocalProperty=""Foo"" xmlns='msbuildnamespace'>
                                <PropertyGroup>
                                    <Foo>$(Foo)Foo1</Foo>
                                    <Bar>$(Bar)Bar1</Bar>
                                    <Baz>$(Baz)Baz1</Baz>
                                </PropertyGroup>

                                <Target Name='t'>
                                    <Message Text='  .[$(Foo)].' />
                                    <Message Text=' .[[$(Bar)]].' />
                                    <Message Text='.[[[$(Baz)]]].' />
                                </Target>
                                <Import Project=""import.proj"" />
                              </Project>");

            string importContents = ObjectModelHelpers.CleanupFileContents(@"
                             <Project ToolsVersion=""msbuilddefaulttoolsversion"" TreatAsLocalProperty=""Foo;Bar;Baz"" xmlns='msbuildnamespace'>
                                <PropertyGroup>
                                    <Foo>$(Foo)Foo2</Foo>
                                    <Bar>$(Bar)Bar2</Bar>
                                    <Baz>$(Baz)Baz2</Baz>
                                </PropertyGroup>

                              </Project>");

            string projectDirectory = Path.Combine(Path.GetTempPath(), "VerifyDuplicateTreatAsLocalProperty");

            try
            {
                if (Directory.Exists(projectDirectory))
                {
                    Directory.Delete(projectDirectory, true /* recursive delete */);
                }

                Directory.CreateDirectory(projectDirectory);

                string primaryProject = Path.Combine(projectDirectory, "project.proj");
                string import = Path.Combine(projectDirectory, "import.proj");

                File.WriteAllText(primaryProject, projectContents);
                File.WriteAllText(import, importContents);

                IDictionary<string, string> globalProperties = new Dictionary<string, string>(StringComparer.OrdinalIgnoreCase);
                globalProperties.Add("Foo", "Foo3");
                globalProperties.Add("Bar", "Bar3");
                globalProperties.Add("Baz", "Baz3");

                Project project = new Project(primaryProject, globalProperties, null);

                MockLogger logger = new MockLogger();
                bool result = project.Build(logger);
                Assert.AreEqual(true, result);
                logger.AssertLogContains(".[Foo3Foo1Foo2].");
                logger.AssertLogContains(".[[Bar3Bar2]].");
                logger.AssertLogContains(".[[[Baz3Baz2]]].");
            }
            finally
            {
                if (Directory.Exists(projectDirectory))
                {
                    Directory.Delete(projectDirectory, true /* recursive delete */);
                }
            }
        }

        /// <summary>
        /// If TreatAsLocalProperty is set in a parent project, a project that is P2P'ed to will 
        /// still receive the original value of the global property. 
        /// </summary>
<<<<<<< HEAD
        [Test]
=======
        [TestMethod]
>>>>>>> 6b736604
        public void VerifyGlobalPropertyPassedToP2P()
        {
            string projectContents = ObjectModelHelpers.CleanupFileContents(@"
                             <Project ToolsVersion=""msbuilddefaulttoolsversion"" TreatAsLocalProperty=""Foo"" xmlns='msbuildnamespace'>
                                <PropertyGroup>
                                    <Foo>$(Foo)Foo2</Foo>
                                </PropertyGroup>

                                <Target Name='t0'>
                                       <MSBuild Projects=""project2.proj"" Targets=""t"" />
                                </Target>
                              </Project>");

            string project2Contents = ObjectModelHelpers.CleanupFileContents(@"
                             <Project ToolsVersion=""msbuilddefaulttoolsversion"" xmlns='msbuildnamespace'>
                                <Target Name='t'>
                                    <Message Text='  .[$(Foo)].' />
                                </Target>
                              </Project>");

            string projectDirectory = Path.Combine(Path.GetTempPath(), "VerifyGlobalPropertyPassedToP2P");

            try
            {
                if (Directory.Exists(projectDirectory))
                {
                    Directory.Delete(projectDirectory, true /* recursive delete */);
                }

                Directory.CreateDirectory(projectDirectory);

                string primaryProject = Path.Combine(projectDirectory, "project.proj");
                string project2 = Path.Combine(projectDirectory, "project2.proj");

                File.WriteAllText(primaryProject, projectContents);
                File.WriteAllText(project2, project2Contents);

                IDictionary<string, string> globalProperties = new Dictionary<string, string>(StringComparer.OrdinalIgnoreCase);
                globalProperties.Add("Foo", "Foo1");

                Project project = new Project(primaryProject, globalProperties, null);

                MockLogger logger = new MockLogger();
                bool result = project.Build(logger);
                Assert.AreEqual(true, result);
                logger.AssertLogContains(".[Foo1].");
            }
            finally
            {
                if (Directory.Exists(projectDirectory))
                {
                    Directory.Delete(projectDirectory, true /* recursive delete */);
                }
            }
        }

        /// <summary>
        /// If TreatAsLocalProperty is set in a parent project, a project that is P2P'ed who is explicitly 
        /// passed the property, will get the mutable local value rather than the original value of the 
        /// global property.
        /// </summary>
<<<<<<< HEAD
        [Test]
=======
        [TestMethod]
>>>>>>> 6b736604
        public void VerifyLocalPropertyPropagatesIfExplicitlyPassedToP2P()
        {
            string projectContents = ObjectModelHelpers.CleanupFileContents(@"
                             <Project ToolsVersion=""msbuilddefaulttoolsversion"" TreatAsLocalProperty=""Foo"" xmlns='msbuildnamespace'>
                                <PropertyGroup>
                                    <Foo>$(Foo)Foo2</Foo>
                                </PropertyGroup>

                                <Target Name='t0'>
                                       <MSBuild Projects=""project2.proj"" Targets=""t"" Properties=""Foo=$(Foo)"" />
                                </Target>
                              </Project>");

            string project2Contents = ObjectModelHelpers.CleanupFileContents(@"
                             <Project ToolsVersion=""msbuilddefaulttoolsversion"" xmlns='msbuildnamespace'>
                                <Target Name='t'>
                                    <Message Text='  .[$(Foo)].' />
                                </Target>
                              </Project>");

            string projectDirectory = Path.Combine(Path.GetTempPath(), "VerifyLocalPropertyPropagatesIfExplicitlyPassedToP2P");

            try
            {
                if (Directory.Exists(projectDirectory))
                {
                    Directory.Delete(projectDirectory, true /* recursive delete */);
                }

                Directory.CreateDirectory(projectDirectory);

                string primaryProject = Path.Combine(projectDirectory, "project.proj");
                string project2 = Path.Combine(projectDirectory, "project2.proj");

                File.WriteAllText(primaryProject, projectContents);
                File.WriteAllText(project2, project2Contents);

                IDictionary<string, string> globalProperties = new Dictionary<string, string>(StringComparer.OrdinalIgnoreCase);
                globalProperties.Add("Foo", "Foo1");

                Project project = new Project(primaryProject, globalProperties, null);

                MockLogger logger = new MockLogger();
                bool result = project.Build(logger);
                Assert.AreEqual(true, result);
                logger.AssertLogContains(".[Foo1Foo2].");
            }
            finally
            {
                if (Directory.Exists(projectDirectory))
                {
                    Directory.Delete(projectDirectory, true /* recursive delete */);
                }
            }
        }

        /// <summary>
        /// Verify that when we don't specify the sub-toolset version, we get the correct sub-toolset properties
        /// based on the default sub-toolset version -- base toolset if Dev10 is installed, or lowest (numerically
        /// sorted) toolset if it's not.  
        /// </summary>
        [Test]
        public void VerifyDefaultSubToolsetPropertiesAreEvaluated()
        {
            if (NativeMethodsShared.IsUnixLike)
            {
                Assert.Ignore("TODO: Under Unix this fails unexpectedly");
            }

            string originalVisualStudioVersion = Environment.GetEnvironmentVariable("VisualStudioVerson");
            try
            {
                Environment.SetEnvironmentVariable("VisualStudioVersion", null);
                string content = ObjectModelHelpers.CleanupFileContents(@"
                             <Project ToolsVersion=""msbuilddefaulttoolsversion"" xmlns='msbuildnamespace'>
                                <Target Name='t'>
                                    <Message Text='   .[$(a)].' />
                                    <Message Text='  .[[$(b)]].' />
                                    <Message Text=' .[[[$(c)]]].' />
                                    <Message Text='.[[[[$(VisualStudioVersion)]]]].' />
                                </Target>
                                <Target Name='t2' AfterTargets='t'>
                                    <PropertyGroup>
                                        <VisualStudioVersion>changed</VisualStudioVersion>
                                    </PropertyGroup>

                                    <Message Text='|$(VisualStudioVersion)|' />
                                    <Message Text='||$(a)||' />
                                </Target>
                              </Project>");

                ProjectCollection fakeProjectCollection = GetProjectCollectionWithFakeToolset(null /* no global properties */);
                Project project = new Project(XmlReader.Create(new StringReader(content)), null, "Fake", fakeProjectCollection);

                MockLogger logger = new MockLogger();
                bool result = project.Build(logger);
                Assert.AreEqual(true, result);

                if (Toolset.Dev10IsInstalled)
                {
                    // if Dev10 is installed, the default sub-toolset is nothing == base toolset.
                    logger.AssertLogContains(".[a1].");
                    logger.AssertLogContains(".[[b1]].");
                    logger.AssertLogContains(".[[[]]].");
                    logger.AssertLogContains(".[[[[10.0]]]].");
                }
                else
                {
                    // if Dev10 is not installed, the default sub-toolset is the numerical least -- in our case, "11.0" -- 
                    // so the toolset properties are a combination of that + the base toolset. 
                    logger.AssertLogContains(".[a1].");
                    logger.AssertLogContains(".[[b2]].");
                    logger.AssertLogContains(".[[[c2]]].");
                    logger.AssertLogContains(".[[[[11.0]]]].");
                }

                // whatever the initial value of VisualStudioVersion, we should be able to change it, but it doesn't affect
                // the value of any of the sub-toolset properties. 
                logger.AssertLogContains("|changed|");
                logger.AssertLogContains("||a1||");
            }
            finally
            {
                Environment.SetEnvironmentVariable("VisualStudioVersion", originalVisualStudioVersion);
            }
        }

        /// <summary>
        /// Verify that when we specify an invalid sub-toolset version, we just get the properties from the base 
        /// toolset ... but that invalid version is still reflected as a project property.  
        /// </summary>
        [Test]
        public void VerifyNoSubToolsetPropertiesAreEvaluatedWithInvalidSubToolset()
        {
            string originalVisualStudioVersion = Environment.GetEnvironmentVariable("VisualStudioVerson");
            try
            {
                Environment.SetEnvironmentVariable("VisualStudioVersion", "ABCDE");
                string content = ObjectModelHelpers.CleanupFileContents(@"
                             <Project ToolsVersion=""msbuilddefaulttoolsversion"" xmlns='msbuildnamespace'>
                                <Target Name='t'>
                                    <Message Text='   .[$(a)].' />
                                    <Message Text='  .[[$(b)]].' />
                                    <Message Text=' .[[[$(c)]]].' />
                                    <Message Text='.[[[[$(VisualStudioVersion)]]]].' />
                                </Target>
                                <Target Name='t2' AfterTargets='t'>
                                    <PropertyGroup>
                                        <VisualStudioVersion>changed</VisualStudioVersion>
                                    </PropertyGroup>

                                    <Message Text='|$(VisualStudioVersion)|' />
                                    <Message Text='||$(a)||' />
                                </Target>
                              </Project>");

                ProjectCollection fakeProjectCollection = GetProjectCollectionWithFakeToolset(null /* no global properties */);
                Project project = new Project(XmlReader.Create(new StringReader(content)), null, "Fake", fakeProjectCollection);

                MockLogger logger = new MockLogger();
                bool result = project.Build(logger);
                Assert.AreEqual(true, result);

                logger.AssertLogContains(".[a1].");
                logger.AssertLogContains(".[[b1]].");
                logger.AssertLogContains(".[[[]]].");
                logger.AssertLogContains(".[[[[ABCDE]]]].");

                // whatever the initial value of VisualStudioVersion, we should be able to change it, but it doesn't affect
                // the value of any of the sub-toolset properties. 
                logger.AssertLogContains("|changed|");
                logger.AssertLogContains("||a1||");
            }
            finally
            {
                Environment.SetEnvironmentVariable("VisualStudioVersion", originalVisualStudioVersion);
            }
        }

        /// <summary>
        /// Verify that if a sub-toolset is explicitly specified, its properties are evaluated into the project properly.
        /// </summary>
        [Test]
        public void VerifyExplicitSubToolsetPropertiesAreEvaluated()
        {
            string originalVisualStudioVersion = Environment.GetEnvironmentVariable("VisualStudioVerson");
            try
            {
                Environment.SetEnvironmentVariable("VisualStudioVersion", "FakeSubToolset");
                string content = ObjectModelHelpers.CleanupFileContents(@"
                             <Project ToolsVersion=""msbuilddefaulttoolsversion"" xmlns='msbuildnamespace'>
                                <Target Name='t'>
                                    <Message Text='   .[$(a)].' />
                                    <Message Text='  .[[$(b)]].' />
                                    <Message Text=' .[[[$(c)]]].' />
                                    <Message Text='.[[[[$(VisualStudioVersion)]]]].' />
                                </Target>
                                <Target Name='t2' AfterTargets='t'>
                                    <PropertyGroup>
                                        <VisualStudioVersion>changed</VisualStudioVersion>
                                    </PropertyGroup>

                                    <Message Text='|$(VisualStudioVersion)|' />
                                    <Message Text='||$(a)||' />
                                </Target>
                              </Project>");

                ProjectCollection fakeProjectCollection = GetProjectCollectionWithFakeToolset(null /* no global properties */);
                Project project = new Project(XmlReader.Create(new StringReader(content)), null, "Fake", fakeProjectCollection);

                MockLogger logger = new MockLogger();
                bool result = project.Build(logger);
                Assert.AreEqual(true, result);

                logger.AssertLogContains(".[a3].");
                logger.AssertLogContains(".[[b1]].");
                logger.AssertLogContains(".[[[c3]]].");
                logger.AssertLogContains(".[[[[FakeSubToolset]]]].");

                // whatever the initial value of VisualStudioVersion, we should be able to change it, but it doesn't affect
                // the value of any of the sub-toolset properties. 
                logger.AssertLogContains("|changed|");
                logger.AssertLogContains("||a3||");
            }
            finally
            {
                Environment.SetEnvironmentVariable("VisualStudioVersion", originalVisualStudioVersion);
            }
        }

        /// <summary>
        /// Verify that if a non-existent sub-toolset is specified, we simply ignore it and just use the base toolset properties. 
        /// </summary>
        [Test]
        public void VerifyExplicitNonExistentSubToolsetPropertiesAreEvaluated()
        {
            string originalVisualStudioVersion = Environment.GetEnvironmentVariable("VisualStudioVerson");
            try
            {
                Environment.SetEnvironmentVariable("VisualStudioVersion", "abcdef");
                string content = ObjectModelHelpers.CleanupFileContents(@"
                             <Project ToolsVersion=""msbuilddefaulttoolsversion"" xmlns='msbuildnamespace'>
                                <Target Name='t'>
                                    <Message Text='   .[$(a)].' />
                                    <Message Text='  .[[$(b)]].' />
                                    <Message Text=' .[[[$(c)]]].' />
                                    <Message Text='.[[[[$(VisualStudioVersion)]]]].' />
                                </Target>
                                <Target Name='t2' AfterTargets='t'>
                                    <PropertyGroup>
                                        <VisualStudioVersion>changed</VisualStudioVersion>
                                    </PropertyGroup>

                                    <Message Text='|$(VisualStudioVersion)|' />
                                    <Message Text='||$(a)||' />
                                </Target>
                              </Project>");

                ProjectCollection fakeProjectCollection = GetProjectCollectionWithFakeToolset(null /* no global properties */);
                Project project = new Project(XmlReader.Create(new StringReader(content)), null, "Fake", fakeProjectCollection);

                MockLogger logger = new MockLogger();
                bool result = project.Build(logger);
                Assert.AreEqual(true, result);

                logger.AssertLogContains(".[a1].");
                logger.AssertLogContains(".[[b1]].");
                logger.AssertLogContains(".[[[]]].");
                logger.AssertLogContains(".[[[[abcdef]]]].");

                // whatever the initial value of VisualStudioVersion, we should be able to change it, but it doesn't affect
                // the value of any of the sub-toolset properties. 
                logger.AssertLogContains("|changed|");
                logger.AssertLogContains("||a1||");
            }
            finally
            {
                Environment.SetEnvironmentVariable("VisualStudioVersion", originalVisualStudioVersion);
            }
        }

        /// <summary>
        /// Verify that if there is a conflict between sub-toolset and environment properties, the sub-toolset properties win.  
        /// </summary>
        [Test]
        public void VerifySubToolsetPropertiesOverrideEnvironment()
        {
            string originalVisualStudioVersion = Environment.GetEnvironmentVariable("VisualStudioVerson");
            string originalC = Environment.GetEnvironmentVariable("C");
            string originalD = Environment.GetEnvironmentVariable("D");

            try
            {
                Environment.SetEnvironmentVariable("VisualStudioVersion", "FakeSubToolset");
                Environment.SetEnvironmentVariable("C", "c4"); // not explosive :) 
                Environment.SetEnvironmentVariable("D", "d4");

                string content = ObjectModelHelpers.CleanupFileContents(@"
                             <Project ToolsVersion=""msbuilddefaulttoolsversion"" xmlns='msbuildnamespace'>
                                <Target Name='t'>
                                    <Message Text='    .[$(a)].' />
                                    <Message Text='   .[[$(b)]].' />
                                    <Message Text='  .[[[$(c)]]].' />
                                    <Message Text=' .[[[[$(d)]]]].' />
                                    <Message Text='.[[[[[$(VisualStudioVersion)]]]]].' />
                                </Target>
                                <Target Name='t2' AfterTargets='t'>
                                    <PropertyGroup>
                                        <VisualStudioVersion>changed</VisualStudioVersion>
                                    </PropertyGroup>

                                    <Message Text='|$(VisualStudioVersion)|' />
                                    <Message Text='||$(a)||' />
                                </Target>
                              </Project>");

                ProjectCollection fakeProjectCollection = GetProjectCollectionWithFakeToolset(null /* no global properties */);
                Project project = new Project(XmlReader.Create(new StringReader(content)), null, "Fake", fakeProjectCollection);

                MockLogger logger = new MockLogger();
                bool result = project.Build(logger);
                Assert.AreEqual(true, result);

                logger.AssertLogContains(".[a3].");
                logger.AssertLogContains(".[[b1]].");
                logger.AssertLogContains(".[[[c3]]].");
                logger.AssertLogContains(".[[[[d4]]]].");
                logger.AssertLogContains(".[[[[[FakeSubToolset]]]]]");

                // whatever the initial value of VisualStudioVersion, we should be able to change it, but it doesn't affect
                // the value of any of the sub-toolset properties. 
                logger.AssertLogContains("|changed|");
                logger.AssertLogContains("||a3||");
            }
            finally
            {
                Environment.SetEnvironmentVariable("VisualStudioVersion", originalVisualStudioVersion);
                Environment.SetEnvironmentVariable("C", originalC);
                Environment.SetEnvironmentVariable("D", originalD);
            }
        }

        /// <summary>
        /// Verify that if there is a conflict between sub-toolset and global properties, the global properties win.  
        /// </summary>
        [Test]
        public void VerifyGlobalPropertiesOverrideSubToolset()
        {
            string originalVisualStudioVersion = Environment.GetEnvironmentVariable("VisualStudioVerson");

            try
            {
                Environment.SetEnvironmentVariable("VisualStudioVersion", "FakeSubToolset");

                string content = ObjectModelHelpers.CleanupFileContents(@"
                             <Project ToolsVersion=""msbuilddefaulttoolsversion"" xmlns='msbuildnamespace'>
                                <Target Name='t'>
                                    <Message Text='    .[$(a)].' />
                                    <Message Text='   .[[$(b)]].' />
                                    <Message Text='  .[[[$(c)]]].' />
                                    <Message Text=' .[[[[$(d)]]]].' />
                                    <Message Text='.[[[[[$(VisualStudioVersion)]]]]].' />
                                </Target>
                                <Target Name='t2' AfterTargets='t'>
                                    <PropertyGroup>
                                        <VisualStudioVersion>changed</VisualStudioVersion>
                                    </PropertyGroup>

                                    <Message Text='|$(VisualStudioVersion)|' />
                                    <Message Text='||$(a)||' />
                                </Target>
                              </Project>");

                ProjectCollection fakeProjectCollection = GetProjectCollectionWithFakeToolset(null /* no project collection global properties */);

                IDictionary<string, string> globalProperties = new Dictionary<string, string>();
                globalProperties.Add("c", "c5");
                globalProperties.Add("d", "d5");

                Project project = new Project(XmlReader.Create(new StringReader(content)), globalProperties, "Fake", fakeProjectCollection);

                MockLogger logger = new MockLogger();
                bool result = project.Build(logger);
                Assert.AreEqual(true, result);

                logger.AssertLogContains(".[a3].");
                logger.AssertLogContains(".[[b1]].");
                logger.AssertLogContains(".[[[c5]]].");
                logger.AssertLogContains(".[[[[d5]]]].");
                logger.AssertLogContains(".[[[[[FakeSubToolset]]]]].");

                // whatever the initial value of VisualStudioVersion, we should be able to change it, but it doesn't affect
                // the value of any of the sub-toolset properties. 
                logger.AssertLogContains("|changed|");
                logger.AssertLogContains("||a3||");
            }
            finally
            {
                Environment.SetEnvironmentVariable("VisualStudioVersion", originalVisualStudioVersion);
            }
        }

        /// <summary>
        /// Verify that even if the sub-toolset was set by a global property, it can be overridden from within the project
        /// </summary>
        [Test]
        public void VerifySubToolsetVersionSetByGlobalPropertyStillOverridable()
        {
            string originalVisualStudioVersion = Environment.GetEnvironmentVariable("VisualStudioVerson");

            try
            {
                Environment.SetEnvironmentVariable("VisualStudioVersion", "FakeSubToolset");

                string content = ObjectModelHelpers.CleanupFileContents(@"
                             <Project ToolsVersion=""msbuilddefaulttoolsversion"" xmlns='msbuildnamespace'>
                                <Target Name='t'>
                                    <Message Text='   .[$(a)].' />
                                    <Message Text='  .[[$(b)]].' />
                                    <Message Text=' .[[[$(c)]]].' />
                                    <Message Text='.[[[[$(VisualStudioVersion)]]]].' />
                                </Target>
                                <Target Name='t2' AfterTargets='t'>
                                    <PropertyGroup>
                                        <VisualStudioVersion>changed</VisualStudioVersion>
                                    </PropertyGroup>

                                    <Message Text='|$(VisualStudioVersion)|' />
                                    <Message Text='||$(a)||' />
                                </Target>
                              </Project>");

                ProjectCollection fakeProjectCollection = GetProjectCollectionWithFakeToolset(null /* no project collection global properties */);

                IDictionary<string, string> globalProperties = new Dictionary<string, string>();
                globalProperties.Add("VisualStudioVersion", "11.0");

                Project project = new Project(XmlReader.Create(new StringReader(content)), globalProperties, "Fake", fakeProjectCollection);

                MockLogger logger = new MockLogger();
                bool result = project.Build(logger);
                Assert.AreEqual(true, result);

                logger.AssertLogContains(".[a1].");
                logger.AssertLogContains(".[[b2]].");
                logger.AssertLogContains(".[[[c2]]].");
                logger.AssertLogContains(".[[[[11.0]]]].");

                // whatever the initial value of VisualStudioVersion, we should be able to change it, but it doesn't affect
                // the value of any of the sub-toolset properties. 
                logger.AssertLogContains("|changed|");
                logger.AssertLogContains("||a1||");
            }
            finally
            {
                Environment.SetEnvironmentVariable("VisualStudioVersion", originalVisualStudioVersion);
            }
        }

        /// <summary>
        /// Verify that if the sub-toolset was set by a global property, it cannot be overridden from within the project
        /// </summary>
        [Test]
        public void VerifySubToolsetVersionSetByConstructorOverridable_OverridesGlobalProperty()
        {
            string content = ObjectModelHelpers.CleanupFileContents(@"
                             <Project ToolsVersion=""msbuilddefaulttoolsversion"" xmlns='msbuildnamespace'>
                                <Target Name='t'>
                                    <Message Text='   .[$(a)].' />
                                    <Message Text='  .[[$(b)]].' />
                                    <Message Text=' .[[[$(c)]]].' />
                                    <Message Text='.[[[[$(VisualStudioVersion)]]]].' />
                                </Target>
                                <Target Name='t2' AfterTargets='t'>
                                    <PropertyGroup>
                                        <VisualStudioVersion>changed</VisualStudioVersion>
                                    </PropertyGroup>

                                    <Message Text='|$(VisualStudioVersion)|' />
                                    <Message Text='||$(a)||' />
                                </Target>
                              </Project>");

            ProjectCollection fakeProjectCollection = GetProjectCollectionWithFakeToolset(null /* no project collection global properties */);

            IDictionary<string, string> globalProperties = new Dictionary<string, string>();
            globalProperties.Add("VisualStudioVersion", "11.0");

            Project project = new Project(XmlReader.Create(new StringReader(content)), globalProperties, "Fake", "FakeSubToolset", fakeProjectCollection, ProjectLoadSettings.Default);

            MockLogger logger = new MockLogger();
            bool result = project.Build(logger);
            Assert.AreEqual(true, result);

            logger.AssertLogContains(".[a3].");
            logger.AssertLogContains(".[[b1]].");
            logger.AssertLogContains(".[[[c3]]].");
            logger.AssertLogContains(".[[[[FakeSubToolset]]]].");

            // whatever the initial value of VisualStudioVersion, we should be able to change it, but it doesn't affect
            // the value of any of the sub-toolset properties. 
            logger.AssertLogContains("|changed|");
            logger.AssertLogContains("||a3||");
        }

        /// <summary>
        /// Verify that if the sub-toolset was set by a global property, it cannot be overridden from within the project
        /// </summary>
        [Test]
        public void VerifySubToolsetVersionSetByConstructorOverridable()
        {
            string content = ObjectModelHelpers.CleanupFileContents(@"
                             <Project ToolsVersion=""msbuilddefaulttoolsversion"" xmlns='msbuildnamespace'>
                                <Target Name='t'>
                                    <Message Text='   .[$(a)].' />
                                    <Message Text='  .[[$(b)]].' />
                                    <Message Text=' .[[[$(c)]]].' />
                                    <Message Text='.[[[[$(VisualStudioVersion)]]]].' />
                                </Target>
                                <Target Name='t2' AfterTargets='t'>
                                    <PropertyGroup>
                                        <VisualStudioVersion>changed</VisualStudioVersion>
                                    </PropertyGroup>

                                    <Message Text='|$(VisualStudioVersion)|' />
                                    <Message Text='||$(a)||' />
                                </Target>
                              </Project>");

            ProjectCollection fakeProjectCollection = GetProjectCollectionWithFakeToolset(null /* no project collection global properties */);

            Project project = new Project(XmlReader.Create(new StringReader(content)), null, "Fake", "FakeSubToolset", fakeProjectCollection, ProjectLoadSettings.Default);

            MockLogger logger = new MockLogger();
            bool result = project.Build(logger);
            Assert.AreEqual(true, result);

            logger.AssertLogContains(".[a3].");
            logger.AssertLogContains(".[[b1]].");
            logger.AssertLogContains(".[[[c3]]].");
            logger.AssertLogContains(".[[[[FakeSubToolset]]]].");

            // whatever the initial value of VisualStudioVersion, we should be able to change it, but it doesn't affect
            // the value of any of the sub-toolset properties. 
            logger.AssertLogContains("|changed|");
            logger.AssertLogContains("||a3||");
        }

        /// <summary>
        /// Verify that DTD processing is disabled when loading a project
        /// We add some invalid DTD code to a MSBuild project, if such code is ever parsed a XmlException will be thrown
        /// If DTD parsing is desabled (desired behavior), no XmlException should be caught
        /// </summary>
        [Test]
        public void VerifyDTDProcessingIsDisabled()
        {
            string projectContents = ObjectModelHelpers.CleanupFileContents(
                                @"<?xml version=""1.0"" encoding=""utf-8""?>
                                <!DOCTYPE Project [
                                <!ELEMENT DUMMYELEMENT (SOMETHING+)>
                                <INVALID_DTD>
                                ]>
                                <Project ToolsVersion=""msbuilddefaulttoolsversion"" DefaultTargets=""SimpleMessage"" xmlns=""msbuildnamespace"">
                                    <Target Name=""SimpleMessage"">
                                        <Message Text=""Dummy project""/>
                                    </Target>
                                </Project>");
            string projectDirectory = Path.Combine(Path.GetTempPath(), "VerifyDTDProcessingIsDisabled");

            try
            {
                if (Directory.Exists(projectDirectory))
                {
                    Directory.Delete(projectDirectory, true /* recursive delete */);
                }

                Directory.CreateDirectory(projectDirectory);

                string projectFilename = Path.Combine(projectDirectory, "project.proj");

                File.WriteAllText(projectFilename, projectContents);

                Project project = new Project(projectFilename);

                MockLogger logger = new MockLogger();
                bool result = project.Build(logger);
            }
            catch (XmlException)
            {
                // XmlException thrown when invalid DTD statement is parsed: it means DTD processing was enabled
                Assert.IsTrue(false);
            }
        }

        /// <summary>
        /// Verify that DTD processing is disabled when loading a project
        /// We create an HTTP server that waits for a request and load a project containing DTD code making reference to a ficticious file in the server.
        /// This test emulates a scenario where some malicious DTD code could upload user data to a malicious website
        /// If DTD processing is disabled, the server should not receive any connection request.
        /// </summary>
        [Test]
        public void VerifyDTDProcessingIsDisabled2()
        {
            string projectContents = ObjectModelHelpers.CleanupFileContents(@"<?xml version=""1.0"" encoding=""utf-8""?>
                                <!DOCTYPE Project [
                                    <!ENTITY % external SYSTEM ""http://localhost:51111/ext.xml"">
                                    %external;
                                    %param1;
                                    %test;
                                ]>
                                <Project ToolsVersion=""msbuilddefaulttoolsversion"" DefaultTargets=""SimpleMessage"" xmlns=""msbuildnamespace"">
                                    <Target Name=""SimpleMessage"">
                                        <Message Text=""Dummy project""/>
                                    </Target>
                                </Project>");

            string projectDirectory = Path.Combine(Path.GetTempPath(), "VerifyDTDProcessingIsDisabled");

            Thread t = new Thread(HttpServerThread);
            t.IsBackground = true;
            t.Start();

            try
            {
                if (Directory.Exists(projectDirectory))
                {
                    Directory.Delete(projectDirectory, true /* recursive delete */);
                }

                Directory.CreateDirectory(projectDirectory);

                string projectFilename = Path.Combine(projectDirectory, "project.proj");

                File.WriteAllText(projectFilename, projectContents);

                Project project = new Project(projectFilename);

                MockLogger logger = new MockLogger();
                bool result = project.Build(logger);
            }
            finally
            {
                Thread.Sleep(500);

                // Expect server to be alive and hung up unless a request originating from DTD processing was sent
                Assert.IsTrue(t.IsAlive);
            }
        }

        /// <summary>
        /// Verify that Condition Evaluator does reset the cached state when the evaluation throws an exception.
        /// </summary>
        [Test]
        public void VerifyConditionEvaluatorResetStateOnFailure()
        {
            PropertyDictionary<ProjectPropertyInstance> propertyBag = new PropertyDictionary<ProjectPropertyInstance>();
            Expander<ProjectPropertyInstance, ProjectItemInstance> expander = new Expander<ProjectPropertyInstance, ProjectItemInstance>(propertyBag);
            string condition = " '$(TargetOSFamily)' >= '3' ";

            // Give an incorrect value for the property "TargetOSFamily", and then the evaluation should throw an exception.
            propertyBag.Set(ProjectPropertyInstance.Create("TargetOSFamily", "*"));
            try
            {
                ConditionEvaluator.EvaluateCondition(
                    condition,
                    ParserOptions.AllowAll,
                    expander,
                    ExpanderOptions.ExpandProperties,
                    Environment.CurrentDirectory,
                    MockElementLocation.Instance,
                    null,
                    new BuildEventContext(1, 2, 3, 4));
                Assert.Fail("Expect exception due to the value of property \"TargetOSFamily\" is not a number.");
            }
            catch (InvalidProjectFileException e)
            {
                Console.WriteLine("Expect exception: " + e.Message);
            }

            // Correct the property "TargetOSFamily", and then the evaluation should succeed.
            propertyBag.Set(ProjectPropertyInstance.Create("TargetOSFamily", "3"));
            Assert.IsTrue(ConditionEvaluator.EvaluateCondition(
                condition,
                ParserOptions.AllowAll,
                expander,
                ExpanderOptions.ExpandProperties,
                Environment.CurrentDirectory,
                MockElementLocation.Instance,
                null,
                new BuildEventContext(1, 2, 3, 4)));
        }

        /// <summary>
        /// HTTP server code running on a separate thread that expects a connection request
        /// The test "VerifyDTDProcessingIsDisabled" creates a project with a url reference to this server from a DTD tag
        /// If a connection request is received, this thread will terminate, if not, the server will remain alive until 
        /// "VerifyDTDProcessingIsDisabled" returns.
        /// </summary>
        static private void HttpServerThread()
        {
            HttpListener listener = new HttpListener();
            listener.Prefixes.Add("http://localhost:51111/");
            listener.Start();

            HttpListenerContext context = listener.GetContext();

            // if reached this point it means the server answered a request triggered during DTD processing
            listener.Stop();
        }

        /// <summary>
        /// Creates a standard ProjectCollection and adds a fake toolset with the following contents to it:  
        /// 
        /// ToolsVersion = Fake
        /// Base Properties: 
        /// a = a1
        /// b = b1
        /// 
        /// SubToolset "11.0": 
        /// b = b2
        /// c = c2
        /// 
        /// SubToolset "FakeSubToolset":
        /// a = a3
        /// c = c3
        /// </summary>
        private ProjectCollection GetProjectCollectionWithFakeToolset(IDictionary<string, string> globalProperties)
        {
            ProjectCollection projectCollection = new ProjectCollection(globalProperties);

            IDictionary<string, string> properties = new Dictionary<string, string>(StringComparer.OrdinalIgnoreCase);
            properties.Add("a", "a1");
            properties.Add("b", "b1");

            Dictionary<string, SubToolset> subToolsets = new Dictionary<string, SubToolset>(StringComparer.OrdinalIgnoreCase);

            // SubToolset 11.0 properties
            PropertyDictionary<ProjectPropertyInstance> subToolset11Properties = new PropertyDictionary<ProjectPropertyInstance>();
            subToolset11Properties.Set(ProjectPropertyInstance.Create("b", "b2"));
            subToolset11Properties.Set(ProjectPropertyInstance.Create("c", "c2"));

            // FakeSubToolset properties
            PropertyDictionary<ProjectPropertyInstance> fakeSubToolsetProperties = new PropertyDictionary<ProjectPropertyInstance>();
            fakeSubToolsetProperties.Set(ProjectPropertyInstance.Create("a", "a3"));
            fakeSubToolsetProperties.Set(ProjectPropertyInstance.Create("c", "c3"));

            subToolsets.Add("FakeSubToolset", new SubToolset("FakeSubToolset", fakeSubToolsetProperties));
            subToolsets.Add("11.0", new SubToolset("11.0", subToolset11Properties));

            Toolset parentToolset = projectCollection.GetToolset(ObjectModelHelpers.MSBuildDefaultToolsVersion);

            Toolset fakeToolset = new Toolset("Fake", parentToolset.ToolsPath, properties, projectCollection, subToolsets, parentToolset.OverrideTasksPath);

            projectCollection.AddToolset(fakeToolset);

            return projectCollection;
        }

        /// <summary>
        /// To the target provided add messages to dump all the MSBuildThisFileXXXX properties.
        /// </summary>
        private void AddPropertyDumpTasks(string prefix, ProjectTargetElement target)
        {
            target.AddTask("Message").SetParameter("Text", prefix + ": MSBuildThisFileDirectory=$(MSBuildThisFileDirectory)");
            target.AddTask("Message").SetParameter("Text", prefix + ": MSBuildThisFileDirectoryNoRoot=$(MSBuildThisFileDirectoryNoRoot)");
            target.AddTask("Message").SetParameter("Text", prefix + ": MSBuildThisFile=$(MSBuildThisFile)");
            target.AddTask("Message").SetParameter("Text", prefix + ": MSBuildThisFileExtension=$(MSBuildThisFileExtension)");
            target.AddTask("Message").SetParameter("Text", prefix + ": MSBuildThisFileFullPath=$(MSBuildThisFileFullPath)");
            target.AddTask("Message").SetParameter("Text", prefix + ": MSBuildThisFileName=$(MSBuildThisFileName)");
        }

        /// <summary>
        /// Creates a file on disk that logs [$(MSBuildThisFile)]
        /// </summary>
        private void CreateTargetsFileWithMessage(string path, string targetName, string dependsOn)
        {
            ProjectRootElement import = ProjectRootElement.Create(path);
            ProjectTargetElement target = import.AddTarget(targetName);
            target.AddTask("Message").SetParameter("Text", "[$(MSBuildThisFile)]");
            target.DependsOnTargets = dependsOn;
            import.Save();
        }

        /// <summary>
        /// Verifies that the import path.
        /// </summary>
        private void VerifyImportTargetRelativePath(string directory, string directory2, string[] imports)
        {
            string file0 = null;
            string file1 = null;
            string file2 = null;
            string file3 = null;
            string file4 = null;

            try
            {
                if (File.Exists(directory))
                {
                    Directory.Delete(directory);
                }

                file0 = Path.Combine(directory, "my.proj");
                file1 = Path.Combine(directory, "1.targets");
                file2 = Path.Combine(directory2, "2.targets");
                file3 = Path.Combine(directory2, "3.cpp.targets");
                file4 = Path.Combine(directory2, "4.nottargets");

                ProjectRootElement projectXml = ProjectRootElement.Create(file0);
                projectXml.DefaultTargets = "t1";
                foreach (string import in imports)
                {
                    projectXml.AddImport(import);
                }

                CreateTargetsFileWithMessage(file1, "t1", "t3");
                CreateTargetsFileWithMessage(file2, "t2", "");
                CreateTargetsFileWithMessage(file3, "t3", "t2");
                CreateTargetsFileWithMessage(file4, "t4", "t3");

                Project project = new Project(projectXml);

                MockLogger logger = new MockLogger();
                bool result = project.Build(logger);

                Assert.AreEqual(true, result);

                logger.AssertLogContains(new string[] { "[2.targets]", "[3.cpp.targets]", "[1.targets]" });
                logger.AssertLogDoesntContain("4.nottargets");

                logger.ClearLog();

                result = project.Build("t4");

                Assert.AreEqual(false, result);
            }
            finally
            {
                File.Delete(file1);
                File.Delete(file2);
                File.Delete(file3);
                File.Delete(file4);
                Directory.Delete(directory, true);
            }
        }

        #region ProjectPropertyComparer

        /// <summary>
        /// Checks two ProjectProperty objects belonging to the same project for equality.
        /// </summary>
        private class ProjectPropertyComparer : IEqualityComparer<ProjectProperty>
        {
            /// <summary>
            /// Checks if two ProjectProperty objects are semantically equal.
            /// </summary>
            /// <param name="x"> The first object. </param>
            /// <param name="y"> The second object. </param>
            /// <returns> If they are semantically equal. </returns>
            public bool Equals(ProjectProperty x, ProjectProperty y)
            {
                bool areEqual = false;

                if (Object.ReferenceEquals(x, y))
                {
                    // If they point to the same object or are both null, they are equal.
                    areEqual = true;
                }
                else if (x == null ^ y == null)
                {
                    // If only one of them is null, they are NOT equal.
                    areEqual = false;
                }
                else if (!Object.ReferenceEquals(x.Project, y.Project))
                {
                    // If they don't belong to the same project, they are not equal.
                    areEqual = false;
                }
                else if (x.Xml != null && y.Xml != null && Object.ReferenceEquals(x.Xml, y.Xml))
                {
                    // If their underlying construction model elements are the same, they are equal.
                    // Note that certain properties such as global/environment/toolset properties
                    // do not have a backing xml.
                    areEqual = true;
                }
                else if (x.Xml == null && y.Xml == null) // both are global/environment/toolset properties
                {
                    // If both their unevaluated values as well as their evaluated values are same, then they are equal.
                    areEqual = String.Equals(x.UnevaluatedValue, y.UnevaluatedValue, StringComparison.OrdinalIgnoreCase);
                }

                return areEqual;
            }

            /// <summary>
            /// Returns the hash code for a ProjectProperty object. 
            /// </summary>
            /// <param name="obj"> A ProjectProperty object. </param>
            /// <returns> The has code. </returns>
            public int GetHashCode(ProjectProperty obj)
            {
                int hashCode = StringComparer.OrdinalIgnoreCase.GetHashCode(obj.UnevaluatedValue);

                return hashCode;
            }
        }

        #endregion
    }
}<|MERGE_RESOLUTION|>--- conflicted
+++ resolved
@@ -1196,11 +1196,7 @@
         /// <summary>
         /// Predecessors and imports
         /// </summary>
-<<<<<<< HEAD
-        [Test]
-=======
-        [TestMethod]
->>>>>>> 6b736604
+        [Test]
         public void PropertyPredecessorsAndImports()
         {
             string content = ObjectModelHelpers.CleanupFileContents(@"
@@ -2399,8 +2395,8 @@
             // Setup a project collection which asks for 4 nodes
             ProjectCollection collection =
                 new ProjectCollection(
-                    ProjectCollection.GlobalProjectCollection.GlobalProperties,
-                    ProjectCollection.GlobalProjectCollection.Loggers,
+                                   ProjectCollection.GlobalProjectCollection.GlobalProperties,
+                                   ProjectCollection.GlobalProjectCollection.Loggers,
                                    null,
                                    ProjectCollection.GlobalProjectCollection.ToolsetLocations,
                                    4,
@@ -3225,11 +3221,7 @@
         /// If TreatAsLocalProperty is set in a parent project, a project that is P2P'ed to will 
         /// still receive the original value of the global property. 
         /// </summary>
-<<<<<<< HEAD
-        [Test]
-=======
-        [TestMethod]
->>>>>>> 6b736604
+        [Test]
         public void VerifyGlobalPropertyPassedToP2P()
         {
             string projectContents = ObjectModelHelpers.CleanupFileContents(@"
@@ -3291,11 +3283,7 @@
         /// passed the property, will get the mutable local value rather than the original value of the 
         /// global property.
         /// </summary>
-<<<<<<< HEAD
-        [Test]
-=======
-        [TestMethod]
->>>>>>> 6b736604
+        [Test]
         public void VerifyLocalPropertyPropagatesIfExplicitlyPassedToP2P()
         {
             string projectContents = ObjectModelHelpers.CleanupFileContents(@"
