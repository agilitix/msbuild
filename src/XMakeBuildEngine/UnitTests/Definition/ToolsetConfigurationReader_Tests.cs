--- conflicted
+++ resolved
@@ -86,11 +86,7 @@
             Assert.Equal(msbuildToolsetSection.Toolsets.GetElement("2.0").PropertyElements.GetElement("MSBuildBinPath").Value,
                                    @"D:\windows\Microsoft.NET\Framework\v2.0.x86ret\");
 
-<<<<<<< HEAD
-            Assert.Equal(msbuildToolsetSection.Toolsets.GetElement(0).AllMSBuildExtensionPathsSearchPaths.Count, 0);
-=======
             Assert.Equal(msbuildToolsetSection.Toolsets.GetElement(0).AllProjectImportSearchPaths.Count, 0);
->>>>>>> ea6af14a
         }
 
         /// <summary>
@@ -189,11 +185,7 @@
             Assert.Equal(msbuildToolsetSection.Toolsets.GetElement("2.0").PropertyElements.GetElement("MSBuildBinPath").Value,
                                    @"D:\windows\Microsoft.NET\Framework\v2.0.x86ret\");
 
-<<<<<<< HEAD
-            Assert.Equal(msbuildToolsetSection.Toolsets.GetElement(0).AllMSBuildExtensionPathsSearchPaths.Count, 0);
-=======
             Assert.Equal(msbuildToolsetSection.Toolsets.GetElement(0).AllProjectImportSearchPaths.Count, 0);
->>>>>>> ea6af14a
         }
         #endregion
 
@@ -528,11 +520,7 @@
                      <toolset toolsVersion=""2.0"">
                        <property name=""MSBuildBinPath"" value=""D:\windows\Microsoft.NET\Framework\v2.0.x86ret\""/>
                        <property name=""MSBuildToolsPath"" value=""D:\windows\Microsoft.NET\Framework\v2.0.x86ret\""/>
-<<<<<<< HEAD
-                       <msbuildExtensionsPathSearchPaths>
-=======
                        <projectImportSearchPaths>
->>>>>>> ea6af14a
                          <searchPaths os=""windows"">
                             <property name=""MSBuildExtensionsPath"" value=""c:\foo""/>
                             <property name=""MSBuildExtensionsPath64"" value=""c:\foo64;c:\bar64""/>
@@ -544,11 +532,7 @@
                          <searchPaths os=""unix"">
                             <property name=""MSBuildExtensionsPath"" value=""/tmp/bar""/>
                          </searchPaths>
-<<<<<<< HEAD
-                       </msbuildExtensionsPathSearchPaths>
-=======
                        </projectImportSearchPaths>
->>>>>>> ea6af14a
                      </toolset>
                    </msbuildToolsets>
                  </configuration>"));
@@ -564,13 +548,8 @@
             Assert.Equal(msbuildToolsetSection.Toolsets.GetElement("2.0").PropertyElements.GetElement("MSBuildBinPath").Value,
                                    @"D:\windows\Microsoft.NET\Framework\v2.0.x86ret\");
 
-<<<<<<< HEAD
-            Assert.Equal(msbuildToolsetSection.Toolsets.GetElement(0).AllMSBuildExtensionPathsSearchPaths.Count, 3);
-            var allPaths = msbuildToolsetSection.Toolsets.GetElement(0).AllMSBuildExtensionPathsSearchPaths;
-=======
             Assert.Equal(msbuildToolsetSection.Toolsets.GetElement(0).AllProjectImportSearchPaths.Count, 3);
             var allPaths = msbuildToolsetSection.Toolsets.GetElement(0).AllProjectImportSearchPaths;
->>>>>>> ea6af14a
             Assert.Equal(allPaths.GetElement(0).OS, "windows");
             Assert.Equal(allPaths.GetElement(0).PropertyElements.Count, 2);
             Assert.Equal(allPaths.GetElement(0).PropertyElements.GetElement("MSBuildExtensionsPath").Value, @"c:\foo");
@@ -591,26 +570,6 @@
             string defaultOverrideToolsVersion = null;
             string defaultToolsVersion = reader.ReadToolsets(toolsets, new PropertyDictionary<ProjectPropertyInstance>(), new PropertyDictionary<ProjectPropertyInstance>(), true, out msbuildOverrideTasksPath, out defaultOverrideToolsVersion);
 
-<<<<<<< HEAD
-            Dictionary<MSBuildExtensionsPathReferenceKind, IList<string>> pathsTable = toolsets["2.0"].MSBuildExtensionsPathSearchPathsTable;
-            if (NativeMethodsShared.IsWindows)
-            {
-                CheckPathsTable(pathsTable, MSBuildExtensionsPathReferenceKind.Default, new string[] {"c:\\foo"});
-                CheckPathsTable(pathsTable, MSBuildExtensionsPathReferenceKind.Path64, new string[] {"c:\\foo64", "c:\\bar64"});
-            }
-            else if (NativeMethodsShared.IsOSX)
-            {
-                CheckPathsTable(pathsTable, MSBuildExtensionsPathReferenceKind.Default, new string[] {"/tmp/foo"});
-                CheckPathsTable(pathsTable, MSBuildExtensionsPathReferenceKind.Path32, new string[] {"/tmp/foo32", "/tmp/bar32"});
-            }
-            else
-            {
-                CheckPathsTable(pathsTable, MSBuildExtensionsPathReferenceKind.Default, new string[] {"/tmp/bar"});
-            }
-        }
-
-        private void CheckPathsTable(Dictionary<MSBuildExtensionsPathReferenceKind, IList<string>> pathsTable, MSBuildExtensionsPathReferenceKind kind, string[] expectedPaths)
-=======
             Dictionary<string, List<string>> pathsTable = toolsets["2.0"].ImportPropertySearchPathsTable;
 #if XPLAT
             if (NativeMethodsShared.IsWindows)
@@ -633,7 +592,6 @@
         }
 
         private void CheckPathsTable(Dictionary<string, List<string>> pathsTable, string kind, string[] expectedPaths)
->>>>>>> ea6af14a
         {
             Assert.True(pathsTable.ContainsKey(kind));
             var paths = pathsTable[kind];
@@ -662,22 +620,14 @@
                      <toolset ToolsVersion=""2.0"">
                        <property name=""MSBuildBinPath"" value=""D:\windows\Microsoft.NET\Framework\v3.5.x86ret\""/>
 
-<<<<<<< HEAD
-                       <msbuildExtensionsPathSearchPaths>
-=======
                        <projectImportSearchPaths>
->>>>>>> ea6af14a
                          <searchPaths os=""windows"">
                             <property name=""MSBuildExtensionsPath"" value=""c:\foo""/>
                          </searchPaths>
                          <searchPaths os=""windows"">
                             <property name=""MSBuildExtensionsPath"" value=""c:\bar""/>
                          </searchPaths>
-<<<<<<< HEAD
-                       </msbuildExtensionsPathSearchPaths>
-=======
                        </projectImportSearchPaths>
->>>>>>> ea6af14a
                      </toolset>
                    </msbuildToolsets>
                  </configuration>"));
@@ -706,20 +656,12 @@
                      <toolset ToolsVersion=""2.0"">
                        <property name=""MSBuildBinPath"" value=""D:\windows\Microsoft.NET\Framework\v3.5.x86ret\""/>
 
-<<<<<<< HEAD
-                       <msbuildExtensionsPathSearchPaths>
-=======
                        <projectImportSearchPaths>
->>>>>>> ea6af14a
                          <searchPaths os=""windows"">
                             <property name=""MSBuildExtensionsPath"" value=""c:\foo""/>
                             <property name=""MSBuildExtensionsPath"" value=""c:\bar""/>
                          </searchPaths>
-<<<<<<< HEAD
-                       </msbuildExtensionsPathSearchPaths>
-=======
                        </projectImportSearchPaths>
->>>>>>> ea6af14a
                      </toolset>
                    </msbuildToolsets>
                  </configuration>"));
@@ -733,12 +675,7 @@
 
         private ToolsetConfigurationReader GetStandardConfigurationReader()
         {
-<<<<<<< HEAD
-            return new ToolsetConfigurationReader(new ProjectCollection().EnvironmentProperties, new PropertyDictionary<ProjectPropertyInstance>(), new ReadApplicationConfiguration(
-                ToolsetConfigurationReaderTestHelper.ReadApplicationConfigurationTest));
-=======
             return new ToolsetConfigurationReader(new ProjectCollection().EnvironmentProperties, new PropertyDictionary<ProjectPropertyInstance>(), ToolsetConfigurationReaderTestHelper.ReadApplicationConfigurationTest);
->>>>>>> ea6af14a
         }
         #endregion
 
