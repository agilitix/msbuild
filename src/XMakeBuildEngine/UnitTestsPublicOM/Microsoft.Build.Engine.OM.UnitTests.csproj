﻿<?xml version="1.0" encoding="utf-8"?>
<!--
     Tests only the public OM of Microsoft.Build.

     Specifically cannot see the Internals of Microsoft.Build so it can be a realistic OM consumer.
-->
<Project ToolsVersion="12.0" DefaultTargets="Build" xmlns="http://schemas.microsoft.com/developer/msbuild/2003">
  <Import Project="..\..\dir.props" />
  <PropertyGroup>
    <Configuration Condition=" '$(Configuration)' == '' ">Debug</Configuration>
    <Platform Condition=" '$(Platform)' == '' ">AnyCPU</Platform>
    <ProjectGuid>{9D858C8F-8D71-467E-808E-4E4F48DD0A49}</ProjectGuid>
    <OutputType>Library</OutputType>
    <RootNamespace>Microsoft.Build.Engine.OM.UnitTests</RootNamespace>
    <AssemblyName>Microsoft.Build.Engine.OM.UnitTests</AssemblyName>
    <AllowUnsafeBlocks>true</AllowUnsafeBlocks>
    <IsTestProject>true</IsTestProject>
  </PropertyGroup>
  <PropertyGroup Condition=" '$(Configuration)|$(Platform)' == 'Debug|AnyCPU' " />
  <PropertyGroup Condition=" '$(Configuration)|$(Platform)' == 'Release|AnyCPU' " />
  <PropertyGroup Condition="'$(Configuration)|$(Platform)' == 'Debug|x64'" />
  <PropertyGroup Condition="'$(Configuration)|$(Platform)' == 'Release|x64'" />
  <PropertyGroup Condition="'$(Configuration)|$(Platform)' == 'Debug|x86'" />
  <PropertyGroup Condition="'$(Configuration)|$(Platform)' == 'Release|x86'" />
  <PropertyGroup Condition="'$(Configuration)|$(Platform)' == 'Debug-MONO|AnyCPU'" />
  <PropertyGroup Condition="'$(Configuration)|$(Platform)' == 'Release-MONO|AnyCPU'" />
  <ItemGroup>
<<<<<<< HEAD
    <Compile Condition="'$(NetCoreBuild)' == 'true'" Include="..\..\Shared\Compat\SafeHandleZeroOrMinusOneIsInvalid.cs">
      <ExcludeFromStyleCop>true</ExcludeFromStyleCop>
=======
    <!-- Source Files -->
    <Compile Include="..\..\Shared\BuildEnvironmentHelper.cs">
      <Link>BuildEnvironmentHelper.cs</Link>
>>>>>>> ff5b487b
    </Compile>
    <Compile Include="..\..\Shared\Constants.cs">
      <ExcludeFromStyleCop>true</ExcludeFromStyleCop>
    </Compile>
    <Compile Include="..\..\Shared\FxCopExclusions\Microsoft.Build.Shared.Suppressions.cs">
      <ExcludeFromStyleCop>true</ExcludeFromStyleCop>
    </Compile>
    <Compile Include="..\..\Shared\UnitTests\ObjectModelHelpers.cs">
      <ExcludeFromStyleCop>true</ExcludeFromStyleCop>
    </Compile>
    <Compile Include="..\..\Shared\UnitTests\MockLogger.cs">
      <ExcludeFromStyleCop>true</ExcludeFromStyleCop>
    </Compile>
    <Compile Include="..\..\Shared\ErrorUtilities.cs">
      <ExcludeFromStyleCop>true</ExcludeFromStyleCop>
    </Compile>
    <Compile Include="..\..\Shared\FileDelegates.cs">
      <ExcludeFromStyleCop>true</ExcludeFromStyleCop>
    </Compile>
    <Compile Include="..\..\Shared\ResourceUtilities.cs">
      <ExcludeFromStyleCop>true</ExcludeFromStyleCop>
    </Compile>
    <Compile Include="AssemblyResources.cs">
      <ExcludeFromStyleCop>true</ExcludeFromStyleCop>
    </Compile>
    <Compile Include="..\..\Shared\InternalErrorException.cs">
      <ExcludeFromStyleCop>true</ExcludeFromStyleCop>
    </Compile>
    <Compile Include="..\..\Shared\NativeMethodsShared.cs">
      <ExcludeFromStyleCop>true</ExcludeFromStyleCop>
    </Compile>
    <Compile Include="..\..\Shared\AssemblyUtilities.cs">
      <ExcludeFromStyleCop>true</ExcludeFromStyleCop>
    </Compile>
    <Compile Include="..\..\Shared\TempFileUtilities.cs" />
    <Compile Include="..\..\Shared\FileUtilities.cs">
      <ExcludeFromStyleCop>true</ExcludeFromStyleCop>
    </Compile>
    <Compile Include="..\..\Shared\EscapingUtilities.cs">
      <ExcludeFromStyleCop>true</ExcludeFromStyleCop>
    </Compile>
    <Compile Include="..\..\Shared\FileUtilitiesRegex.cs">
      <ExcludeFromStyleCop>true</ExcludeFromStyleCop>
    </Compile>
    <Compile Include="..\..\Shared\StringBuilderCache.cs">
      <ExcludeFromStyleCop>True</ExcludeFromStyleCop>
    </Compile>
    <Compile Include="..\..\Shared\OpportunisticIntern.cs" />
    <Compile Include="..\..\Shared\ExceptionHandling.cs">
      <ExcludeFromStyleCop>true</ExcludeFromStyleCop>
    </Compile>
    <Compile Include="Construction\ConstructionEditing_Tests.cs" />
    <Compile Include="Construction\ElementLocationPublic_Tests.cs" />
    <Compile Include="Construction\ProjectChooseElement_Tests.cs" />
    <Compile Include="Construction\ProjectImportElement_Tests.cs" />
    <Compile Include="Construction\ProjectImportGroupElement_Tests.cs" />
    <Compile Include="Construction\ProjectItemDefinitionGroupElement_Tests.cs" />
    <Compile Include="Construction\ProjectItemDefinitionElement_Tests.cs" />
    <Compile Include="Construction\ProjectItemGroupElement_tests.cs" />
    <Compile Include="Construction\ProjectItemElement_Tests.cs" />
    <Compile Include="Construction\ProjectMetadataElement_Tests.cs" />
    <Compile Include="Construction\ProjectOnErrorElement_Tests.cs" />
    <Compile Include="Construction\ProjectOutputElement_Tests.cs" />
    <Compile Include="Construction\ProjectExtensionsElement_Tests.cs" />
    <Compile Include="Construction\ProjectPropertyGroupElement_Tests.cs" />
    <Compile Include="Construction\ProjectPropertyElement_Tests.cs" />
    <Compile Include="Construction\ProjectTargetElement_Tests.cs" />
    <Compile Include="Construction\ProjectTaskElement_Tests.cs" />
    <Compile Include="Construction\ProjectUsingTaskElement_Tests.cs" />
    <Compile Include="Construction\ProjectRootElement_Tests.cs" />
    <Compile Include="Construction\SolutionFile_Tests.cs" />
    <Compile Include="Construction\UsingTaskBodyElement_Tests.cs" />
    <Compile Include="Construction\UsingTaskParameterElement_Tests.cs" />
    <Compile Include="Construction\UsingTaskParameterGroup_Tests.cs" />
    <Compile Include="Definition\EditingElementsReferencedByOrReferences_Tests.cs" />
    <Compile Include="Definition\ProjectItemDefinition_Tests.cs" />
    <Compile Include="Definition\DefinitionEditing_Tests.cs" />
    <Compile Include="Definition\ProjectCollection_Tests.cs" />
    <Compile Include="Definition\ProjectItem_Tests.cs" />
    <Compile Include="Definition\ProjectMetadata_Tests.cs" />
    <Compile Include="Definition\ProjectProperty_Tests.cs" />
    <Compile Include="Definition\Project_Tests.cs" />
    <Compile Include="Definition\ProtectImports_Tests.cs" />
    <Compile Include="Instance\ProjectInstance_Tests.cs" />
    <Compile Include="Instance\ProjectItemInstance_Tests.cs" />
    <Compile Include="Instance\ProjectMetadataInstance_Tests.cs" />
    <Compile Include="Instance\ProjectPropertyInstance_Tests.cs" />
    <Compile Include="Instance\ProjectOnErrorInstance_Tests.cs" />
    <Compile Include="Instance\ProjectTargetInstance_Tests.cs" />
    <Compile Include="Instance\ProjectTaskInstance_Tests.cs" />
    <Compile Include="Instance\ProjectTaskOutputItemInstance_Tests.cs" />
    <Compile Include="Instance\ProjectTaskOutputPropertyInstance_Tests.cs" />
    <Compile Include="LazyFormattedEventArgs_Tests.cs" />
    <None Include="..\..\Shared\UnitTests\App.config">
      <Link>App.config</Link>
      <SubType>Designer</SubType>
    </None>
  </ItemGroup>
  <ItemGroup>
    <Reference Include="System" />
    <Reference Include="System.Core" />
    <Reference Include="System.Data" />
    <Reference Include="System.Configuration" />
    <Reference Include="System.Xml" />
  </ItemGroup>
  <ItemGroup>
    <ProjectReference Include="..\..\Utilities\Microsoft.Build.Utilities.csproj">
      <Project>{828566ee-6f6a-4ef4-98b0-513f7df9c628}</Project>
      <Name>Microsoft.Build.Utilities</Name>
    </ProjectReference>
    <ProjectReference Include="..\..\Framework\Microsoft.Build.Framework.csproj">
      <Project>{571F09DB-A81A-4444-945C-6F7B530054CD}</Project>
      <Name>Microsoft.Build.Framework</Name>
    </ProjectReference>
    <ProjectReference Include="..\Microsoft.Build.csproj">
      <Project>{16cd7635-7cf4-4c62-a77b-cf87d0f09a58}</Project>
      <Name>Microsoft.Build</Name>
    </ProjectReference>
  </ItemGroup>
  <ItemGroup>
    <None Include="..\..\Shared\UnitTests\App.config">
      <Link>App.config</Link>
      <SubType>Designer</SubType>
    </None>
    <None Include="project.json" />
  </ItemGroup>
  <ItemGroup>
    <Service Include="{82A7F48D-3B50-4B1E-B82E-3ADA8210C358}" />
  </ItemGroup>
  <Import Project="..\..\dir.targets" />
</Project><|MERGE_RESOLUTION|>--- conflicted
+++ resolved
@@ -1,4 +1,4 @@
-﻿<?xml version="1.0" encoding="utf-8"?>
+<?xml version="1.0" encoding="utf-8"?>
 <!--
      Tests only the public OM of Microsoft.Build.
 
@@ -25,14 +25,11 @@
   <PropertyGroup Condition="'$(Configuration)|$(Platform)' == 'Debug-MONO|AnyCPU'" />
   <PropertyGroup Condition="'$(Configuration)|$(Platform)' == 'Release-MONO|AnyCPU'" />
   <ItemGroup>
-<<<<<<< HEAD
     <Compile Condition="'$(NetCoreBuild)' == 'true'" Include="..\..\Shared\Compat\SafeHandleZeroOrMinusOneIsInvalid.cs">
       <ExcludeFromStyleCop>true</ExcludeFromStyleCop>
-=======
-    <!-- Source Files -->
+    </Compile>
     <Compile Include="..\..\Shared\BuildEnvironmentHelper.cs">
       <Link>BuildEnvironmentHelper.cs</Link>
->>>>>>> ff5b487b
     </Compile>
     <Compile Include="..\..\Shared\Constants.cs">
       <ExcludeFromStyleCop>true</ExcludeFromStyleCop>
