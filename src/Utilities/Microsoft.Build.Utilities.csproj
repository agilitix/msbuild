--- conflicted
+++ resolved
@@ -1,8 +1,5 @@
 ﻿<?xml version="1.0" encoding="utf-8"?>
 <Project ToolsVersion="12.0" DefaultTargets="Build" xmlns="http://schemas.microsoft.com/developer/msbuild/2003">
-   <!--
-  <Import Project="$([MSBuild]::GetDirectoryNameOfFileAbove($(MSBuildThisFileDirectory), dir.props))\dir.props" Condition="!$(Configuration.EndsWith('MONO'))"/>
-  -->
   <Import Project="..\dir.props"/>
   <PropertyGroup>
     <Configuration Condition=" '$(Configuration)' == '' ">Debug</Configuration>
@@ -15,28 +12,18 @@
     <AllowUnsafeBlocks>true</AllowUnsafeBlocks>
   </PropertyGroup>
   <!-- Default configurations to help VS understand the configurations -->
-<<<<<<< HEAD
-  <PropertyGroup Condition=" '$(Configuration)|$(Platform)' == 'Debug|AnyCPU' ">
-  </PropertyGroup>
-  <PropertyGroup Condition=" '$(Configuration)|$(Platform)' == 'Release|AnyCPU' ">
-  </PropertyGroup>
-  <PropertyGroup Condition="'$(Configuration)|$(Platform)' == 'Debug-MONO|AnyCPU'">
-  </PropertyGroup>
-  <PropertyGroup Condition="'$(Configuration)|$(Platform)' == 'Release-MONO|AnyCPU'">
-  </PropertyGroup>
-  <ItemGroup >
-    <Compile Condition="'$(NetCoreBuild)' == 'true'" Include="..\Shared\Compat\SafeHandleZeroOrMinusOneIsInvalid.cs">
-      <Link>Compat\SafeHandleZeroOrMinusOneIsInvalid.cs</Link>
-    </Compile>
-=======
   <PropertyGroup Condition=" '$(Configuration)|$(Platform)' == 'Debug|AnyCPU' " />
   <PropertyGroup Condition=" '$(Configuration)|$(Platform)' == 'Release|AnyCPU' " />
   <PropertyGroup Condition="'$(Configuration)|$(Platform)' == 'Debug|x64'" />
   <PropertyGroup Condition="'$(Configuration)|$(Platform)' == 'Release|x64'" />
   <PropertyGroup Condition="'$(Configuration)|$(Platform)' == 'Debug|x86'" />
   <PropertyGroup Condition="'$(Configuration)|$(Platform)' == 'Release|x86'" />
-  <ItemGroup>
->>>>>>> ea6af14a
+  <PropertyGroup Condition="'$(Configuration)|$(Platform)' == 'Debug-MONO|AnyCPU'" />
+  <PropertyGroup Condition="'$(Configuration)|$(Platform)' == 'Release-MONO|AnyCPU'" />
+  <ItemGroup >
+    <Compile Condition="'$(NetCoreBuild)' == 'true'" Include="..\Shared\Compat\SafeHandleZeroOrMinusOneIsInvalid.cs">
+      <Link>Compat\SafeHandleZeroOrMinusOneIsInvalid.cs</Link>
+    </Compile>
     <!-- Source Files -->
     <Compile Include="..\Shared\EnvironmentUtilities.cs">
       <Link>EnvironmentUtilities.cs</Link>
